--- conflicted
+++ resolved
@@ -91,11 +91,7 @@
       fail-fast: false
       matrix:
         python-version: ["3.12"]
-<<<<<<< HEAD
-        env: ["no-dask"] # "no-numba", "no-xarray"
-=======
         env: ["no-dask"] # "no-xarray", "no-numba"
->>>>>>> 114d724f
         include:
           - env: "minimal-requirements"
             python-version: "3.9"
