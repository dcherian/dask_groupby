--- conflicted
+++ resolved
@@ -830,7 +830,6 @@
     assert_equal(group_idx, expected)
 
 
-<<<<<<< HEAD
 @pytest.mark.parametrize("func", ALL_FUNCS)
 def test_bool_reductions(func, engine):
     if "arg" in func and engine == "flox":
@@ -839,7 +838,8 @@
     data = np.array([True, True, False])
     expected = np.expand_dims(getattr(np, func)(data), -1)
     actual, _ = groupby_reduce(data, groups, func=func, engine=engine)
-=======
+
+
 @requires_dask
 def test_map_reduce_blockwise_mixed():
     t = pd.date_range("2000-01-01", "2000-12-31", freq="D").to_series()
@@ -851,5 +851,4 @@
         method="split-reduce",
     )
     expected = groupby_reduce(data, t.dt.month, func="mean")
->>>>>>> 1803f77b
     assert_equal(expected, actual)