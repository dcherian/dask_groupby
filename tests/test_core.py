from __future__ import annotations

import itertools
import warnings
from functools import partial, reduce
from typing import TYPE_CHECKING, Callable

import numpy as np
import pandas as pd
import pytest
from numpy_groupies.aggregate_numpy import aggregate

from flox import xrutils
from flox.aggregations import Aggregation, _initialize_aggregation
from flox.core import (
    HAS_NUMBAGG,
    _choose_engine,
    _convert_expected_groups_to_index,
    _get_optimal_chunks_for_groups,
    _normalize_indexes,
    _validate_reindex,
    factorize_,
    find_group_cohorts,
    groupby_reduce,
    rechunk_for_cohorts,
    reindex_,
    subset_to_blocks,
)

from . import (
    assert_equal,
    assert_equal_tuple,
    has_dask,
    raise_if_dask_computes,
    requires_dask,
    requires_scipy,
)

labels = np.array([0, 0, 2, 2, 2, 1, 1, 2, 2, 1, 1, 0])
nan_labels = labels.astype(float)  # copy
nan_labels[:5] = np.nan
labels2d = np.array([labels[:5], np.flip(labels[:5])])

if has_dask:
    import dask
    import dask.array as da
    from dask.array import from_array

    dask.config.set(scheduler="sync")
else:

    def dask_array_ones(*args):
        return None


DEFAULT_QUANTILE = 0.9
SCIPY_STATS_FUNCS = ("mode", "nanmode")
BLOCKWISE_FUNCS = ("median", "nanmedian", "quantile", "nanquantile") + SCIPY_STATS_FUNCS
ALL_FUNCS = (
    "sum",
    "nansum",
    "argmax",
    "nanfirst",
    "nanargmax",
    "prod",
    "nanprod",
    "mean",
    "nanmean",
    "var",
    "nanvar",
    "std",
    "nanstd",
    "max",
    "nanmax",
    "min",
    "nanmin",
    "argmin",
    "nanargmin",
    "any",
    "all",
    "nanlast",
    "median",
    "nanmedian",
    "quantile",
    "nanquantile",
) + tuple(pytest.param(func, marks=requires_scipy) for func in SCIPY_STATS_FUNCS)

if TYPE_CHECKING:
    from flox.core import T_Agg, T_Engine, T_ExpectedGroupsOpt, T_Method


def _get_array_func(func: str) -> Callable:
    if func == "count":

        def npfunc(x, **kwargs):
            x = np.asarray(x)
            return (~np.isnan(x)).sum()

    elif func in ["nanfirst", "nanlast"]:
        npfunc = getattr(xrutils, func)

    elif func in SCIPY_STATS_FUNCS:
        import scipy.stats

        if "nan" in func:
            func = func[3:]
            nan_policy = "omit"
        else:
            nan_policy = "propagate"

        def npfunc(x, **kwargs):
            spfunc = partial(getattr(scipy.stats, func), nan_policy=nan_policy)
            return getattr(spfunc(x, **kwargs), func)

    else:
        npfunc = getattr(np, func)

    return npfunc


def test_alignment_error():
    da = np.ones((12,))
    labels = np.ones((5,))

    with pytest.raises(ValueError):
        groupby_reduce(da, labels, func="mean")


@pytest.mark.parametrize("dtype", (float, int))
@pytest.mark.parametrize("chunk", [False, pytest.param(True, marks=requires_dask)])
# TODO: make this intp when python 3.8 is dropped
@pytest.mark.parametrize("expected_groups", [None, [0, 1, 2], np.array([0, 1, 2], dtype=np.int64)])
@pytest.mark.parametrize(
    "func, array, by, expected",
    [
        ("sum", np.ones((12,)), labels, [3, 4, 5]),  # form 1
        ("sum", np.ones((12,)), nan_labels, [1, 4, 2]),  # form 1
        ("sum", np.ones((2, 12)), labels, [[3, 4, 5], [3, 4, 5]]),  # form 3
        ("sum", np.ones((2, 12)), nan_labels, [[1, 4, 2], [1, 4, 2]]),  # form 3
        ("sum", np.ones((2, 12)), np.array([labels, labels]), [6, 8, 10]),  # form 1 after reshape
        ("sum", np.ones((2, 12)), np.array([nan_labels, nan_labels]), [2, 8, 4]),
        # (np.ones((12,)), np.array([labels, labels])),  # form 4
        ("count", np.ones((12,)), labels, [3, 4, 5]),  # form 1
        ("count", np.ones((12,)), nan_labels, [1, 4, 2]),  # form 1
        ("count", np.ones((2, 12)), labels, [[3, 4, 5], [3, 4, 5]]),  # form 3
        ("count", np.ones((2, 12)), nan_labels, [[1, 4, 2], [1, 4, 2]]),  # form 3
        ("count", np.ones((2, 12)), np.array([labels, labels]), [6, 8, 10]),  # form 1 after reshape
        ("count", np.ones((2, 12)), np.array([nan_labels, nan_labels]), [2, 8, 4]),
        ("nanmean", np.ones((12,)), labels, [1, 1, 1]),  # form 1
        ("nanmean", np.ones((12,)), nan_labels, [1, 1, 1]),  # form 1
        ("nanmean", np.ones((2, 12)), labels, [[1, 1, 1], [1, 1, 1]]),  # form 3
        ("nanmean", np.ones((2, 12)), nan_labels, [[1, 1, 1], [1, 1, 1]]),  # form 3
        ("nanmean", np.ones((2, 12)), np.array([labels, labels]), [1, 1, 1]),
        ("nanmean", np.ones((2, 12)), np.array([nan_labels, nan_labels]), [1, 1, 1]),
        # (np.ones((12,)), np.array([labels, labels])),  # form 4
    ],
)
def test_groupby_reduce(
    engine: T_Engine,
    func: T_Agg,
    array: np.ndarray,
    by: np.ndarray,
    expected: list[float],
    expected_groups: T_ExpectedGroupsOpt,
    chunk: bool,
    dtype: np.typing.DTypeLike,
) -> None:
    array = array.astype(dtype)
    if chunk:
        if expected_groups is None:
            pytest.skip()
        array = da.from_array(array, chunks=(3,) if array.ndim == 1 else (1, 3))
        by = da.from_array(by, chunks=(3,) if by.ndim == 1 else (1, 3))

    if func == "mean" or func == "nanmean":
        expected_result = np.array(expected, dtype=np.float64)
    elif func == "sum":
        expected_result = np.array(expected, dtype=dtype)
    elif func == "count":
        expected_result = np.array(expected, dtype=np.intp)

    (result, groups) = groupby_reduce(
        array,
        by,
        func=func,
        expected_groups=expected_groups,
        fill_value=123,
        engine=engine,
    )
    # we use pd.Index(expected_groups).to_numpy() which is always int64
    # for the values in this test
    if expected_groups is None:
        g_dtype = by.dtype
    elif isinstance(expected_groups, np.ndarray):
        g_dtype = expected_groups.dtype
    else:
        g_dtype = np.int64

    assert_equal(groups, np.array([0, 1, 2], g_dtype))
    assert_equal(expected_result, result)


def maybe_skip_cupy(array_module, func, engine):
    if array_module is np:
        return

    import cupy

    assert array_module is cupy

    if engine == "numba":
        pytest.skip()

    if engine == "numpy" and ("prod" in func or "first" in func or "last" in func):
        pytest.xfail()
    elif engine == "flox" and not (
        "sum" in func or "mean" in func or "std" in func or "var" in func
    ):
        pytest.xfail()


def gen_array_by(size, func, array_module):
    xp = array_module
    by = xp.ones(size[-1])
    rng = xp.random.default_rng(12345)
    array = rng.random(size)
    if "nan" in func and "nanarg" not in func:
        array[[1, 4, 5], ...] = xp.nan
    elif "nanarg" in func and len(size) > 1:
        array[[1, 4, 5], 1] = xp.nan
    if func in ["any", "all"]:
        array = array > 0.5
    return array, by


<<<<<<< HEAD
=======
@pytest.mark.parametrize(
    "chunks",
    [
        None,
        pytest.param(-1, marks=requires_dask),
        pytest.param(3, marks=requires_dask),
        pytest.param(4, marks=requires_dask),
    ],
)
>>>>>>> c15572ea
@pytest.mark.parametrize("nby", [1, 2, 3])
@pytest.mark.parametrize("size", ((12,), (12, 9)))
@pytest.mark.parametrize("chunks", [None, -1, 3, 4])
@pytest.mark.parametrize("func", ALL_FUNCS)
<<<<<<< HEAD
@pytest.mark.parametrize("add_nan_by", [True, False])
def test_groupby_reduce_all(nby, size, chunks, func, add_nan_by, engine, array_module):
    if chunks is not None and not has_dask:
        pytest.skip()
    if "arg" in func and engine == "flox":
=======
def test_groupby_reduce_all(nby, size, chunks, func, add_nan_by, engine):
    if ("arg" in func and engine in ["flox", "numbagg"]) or (
        func in BLOCKWISE_FUNCS and chunks != -1
    ):
>>>>>>> c15572ea
        pytest.skip()

    maybe_skip_cupy(array_module, func, engine)

    array, by = gen_array_by(size, func, array_module)
    if chunks:
        array = dask.array.from_array(array, chunks=chunks)
    by = (by,) * nby
    by = [b + idx for idx, b in enumerate(by)]
    if add_nan_by:
        for idx in range(nby):
            by[idx][2 * idx : 2 * idx + 3] = np.nan
    by = tuple(by)
    nanmask = reduce(np.logical_or, (np.isnan(b) for b in by))

    finalize_kwargs = [{}]
    if "var" in func or "std" in func:
        finalize_kwargs = finalize_kwargs + [{"ddof": 1}, {"ddof": 0}]
        fill_value = np.nan
        tolerance = {"rtol": 1e-14, "atol": 1e-16}
    elif "quantile" in func:
        finalize_kwargs = [{"q": DEFAULT_QUANTILE}]
        fill_value = None
        tolerance = None
    else:
        fill_value = None
        tolerance = None

    for kwargs in finalize_kwargs:
        flox_kwargs = dict(func=func, engine=engine, finalize_kwargs=kwargs, fill_value=fill_value)
        with np.errstate(invalid="ignore", divide="ignore"):
            with warnings.catch_warnings():
                warnings.filterwarnings("ignore", r"All-NaN (slice|axis) encountered")
                warnings.filterwarnings("ignore", r"Degrees of freedom <= 0 for slice")
                warnings.filterwarnings("ignore", r"Mean of empty slice")

                # computing silences a bunch of dask warnings
                array_ = array.compute() if chunks is not None else array
                if "arg" in func and add_nan_by:
                    # NaNs are in by, but we can't call np.argmax([..., NaN, .. ])
                    # That would return index of the NaN
                    # This way, we insert NaNs where there are NaNs in by, and
                    # call np.nanargmax
                    func_ = f"nan{func}" if "nan" not in func else func
                    array_[..., nanmask] = np.nan
                    expected = getattr(np, func_)(array_, axis=-1, **kwargs)
                else:
                    array_func = _get_array_func(func)
                    expected = array_func(array_[..., ~nanmask], axis=-1, **kwargs)
        for _ in range(nby):
            expected = np.expand_dims(expected, -1)

        if func in BLOCKWISE_FUNCS:
            assert chunks == -1
            flox_kwargs["method"] = "blockwise"

        actual, *groups = groupby_reduce(array, *by, **flox_kwargs)
        assert actual.ndim == (array.ndim + nby - 1)
        assert expected.ndim == (array.ndim + nby - 1)
        expected_groups = tuple(np.array([idx + 1.0]) for idx in range(nby))
        for actual_group, expect in zip(groups, expected_groups):
            assert_equal(actual_group, array_module.asarray(expect))
        if "arg" in func:
            assert actual.dtype.kind == "i"
        if chunks is not None:
            assert isinstance(actual._meta, type(array._meta))
        assert_equal(actual, array_module.asarray(expected), tolerance)

        if not has_dask or chunks is None or func in BLOCKWISE_FUNCS:
            continue

        params = list(itertools.product(["map-reduce"], [True, False, None]))
        params.extend(itertools.product(["cohorts"], [False, None]))
        if chunks == -1:
            params.extend([("blockwise", None)])

        for method, reindex in params:
            call = partial(
                groupby_reduce, array, *by, method=method, reindex=reindex, **flox_kwargs
            )
            if ("arg" in func or func in ["first", "last"]) and reindex is True:
                # simple_combine with argreductions not supported right now
                with pytest.raises(NotImplementedError):
                    call()
                continue
            actual, *groups = call()
            if method != "blockwise":
                if "arg" not in func:
                    # make sure we use simple combine
                    assert any("simple-combine" in key for key in actual.dask.layers.keys())
                else:
                    assert any("grouped-combine" in key for key in actual.dask.layers.keys())
            for actual_group, expect in zip(groups, expected_groups):
                assert_equal(actual_group, expect, tolerance)
            if "arg" in func:
                assert actual.dtype.kind == "i"
            if chunks is not None:
                assert isinstance(actual._meta, type(array._meta))
            assert_equal(actual, expected, tolerance)


@requires_dask
@pytest.mark.parametrize("size", ((12,), (12, 5)))
@pytest.mark.parametrize("func", ("argmax", "nanargmax", "argmin", "nanargmin"))
def test_arg_reduction_dtype_is_int(size, func):
    """avoid bugs being hidden by the xfail in the above test."""

    rng = np.random.default_rng(12345)
    array = rng.random(size)
    by = np.ones(size[-1])

    if "nanarg" in func and len(size) > 1:
        array[[1, 4, 5], 1] = np.nan

    expected = getattr(np, func)(array, axis=-1)
    expected = np.expand_dims(expected, -1)

    actual, _ = groupby_reduce(array, by, func=func, engine="numpy")
    assert actual.dtype.kind == "i"

    actual, _ = groupby_reduce(da.from_array(array, chunks=3), by, func=func, engine="numpy")
    assert actual.dtype.kind == "i"


def test_groupby_reduce_count(array_module):
    array = array_module.array([0, 0, np.nan, np.nan, np.nan, 1, 1])
    labels = array_module.array(["a", "b", "b", "b", "c", "c", "c"])
    result, _ = groupby_reduce(array, labels, func="count")
    assert_equal(result, np.array([1, 1, 2], dtype=np.intp))


def test_func_is_aggregation(array_module):
    from flox.aggregations import mean

    array = array_module.array([0, 0, np.nan, np.nan, np.nan, 1, 1])
    labels = array_module.array(["a", "b", "b", "b", "c", "c", "c"])
    expected, _ = groupby_reduce(array, labels, func="mean")
    actual, _ = groupby_reduce(array, labels, func=mean)
    assert_equal(actual, expected)


@requires_dask
@pytest.mark.parametrize("func", ("sum", "prod"))
@pytest.mark.parametrize("dtype", [np.float32, np.float64, np.int32, np.int64])
def test_groupby_reduce_preserves_dtype(dtype, func):
    array = np.ones((2, 12), dtype=dtype)
    by = np.array([labels] * 2)
    result, _ = groupby_reduce(from_array(array, chunks=(-1, 4)), by, func=func)
    assert result.dtype == array.dtype


def test_numpy_reduce_nd_md():
    array = np.ones((2, 12))
    by = np.array([labels] * 2)

    expected = aggregate(by.ravel(), array.ravel(), func="sum")
    result, groups = groupby_reduce(array, by, func="sum", fill_value=123)
    actual = reindex_(result, groups, pd.Index(np.unique(by)), axis=0, fill_value=0)
    np.testing.assert_equal(expected, actual)

    array = np.ones((4, 2, 12))
    by = np.array([labels] * 2)

    expected = aggregate(by.ravel(), array.reshape(4, 24), func="sum", axis=-1, fill_value=0)
    result, groups = groupby_reduce(array, by, func="sum")
    actual = reindex_(result, groups, pd.Index(np.unique(by)), axis=-1, fill_value=0)
    assert_equal(expected, actual)

    array = np.ones((4, 2, 12))
    by = np.broadcast_to(np.array([labels] * 2), array.shape)
    expected = aggregate(by.ravel(), array.ravel(), func="sum", axis=-1)
    result, groups = groupby_reduce(array, by, func="sum")
    actual = reindex_(result, groups, pd.Index(np.unique(by)), axis=-1, fill_value=0)
    assert_equal(expected, actual)

    array = np.ones((2, 3, 4))
    by = np.ones((2, 3, 4))

    actual, _ = groupby_reduce(array, by, axis=(1, 2), func="sum")
    expected = np.sum(array, axis=(1, 2), keepdims=True).squeeze(2)
    assert_equal(actual, expected)


@requires_dask
@pytest.mark.parametrize("reindex", [None, False, True])
@pytest.mark.parametrize("func", ALL_FUNCS)
@pytest.mark.parametrize("add_nan", [False, True])
@pytest.mark.parametrize("dtype", (float,))
@pytest.mark.parametrize(
    "shape, array_chunks, group_chunks",
    [
        ((12,), (3,), 3),  # form 1
        ((12,), (3,), (4,)),  # form 1, chunks not aligned
        ((12,), ((3, 5, 4),), (2,)),  # form 1
        ((10, 12), (3, 3), -1),  # form 3
        ((10, 12), (3, 3), 3),  # form 3
    ],
)
def test_groupby_agg_dask(func, shape, array_chunks, group_chunks, add_nan, dtype, engine, reindex):
    """Tests groupby_reduce with dask arrays against groupby_reduce with numpy arrays"""

    if func in ["first", "last"] or func in BLOCKWISE_FUNCS:
        pytest.skip()

    if "arg" in func and (engine in ["flox", "numbagg"] or reindex):
        pytest.skip()

    rng = np.random.default_rng(12345)
    array = dask.array.from_array(rng.random(shape), chunks=array_chunks).astype(dtype)
    array = dask.array.ones(shape, chunks=array_chunks)

    labels = np.array([0, 0, 2, 2, 2, 1, 1, 2, 2, 1, 1, 0])
    if add_nan:
        labels = labels.astype(float)
        labels[:3] = np.nan  # entire block is NaN when group_chunks=3
        labels[-2:] = np.nan

    kwargs = dict(
        func=func, expected_groups=[0, 1, 2], fill_value=False if func in ["all", "any"] else 123
    )

    expected, _ = groupby_reduce(array.compute(), labels, engine="numpy", **kwargs)
    actual, _ = groupby_reduce(array.compute(), labels, engine=engine, **kwargs)
    assert_equal(actual, expected)

    with raise_if_dask_computes():
        actual, _ = groupby_reduce(array, labels, engine=engine, **kwargs)
    assert_equal(actual, expected)

    by = from_array(labels, group_chunks)
    with raise_if_dask_computes():
        actual, _ = groupby_reduce(array, by, engine=engine, **kwargs)
    assert_equal(expected, actual)

    kwargs["expected_groups"] = [0, 2, 1]
    with raise_if_dask_computes():
        actual, groups = groupby_reduce(array, by, engine=engine, **kwargs, sort=False)
    assert_equal(groups, np.array([0, 2, 1], dtype=np.int64))
    assert_equal(expected, actual[..., [0, 2, 1]])

    with raise_if_dask_computes():
        actual, groups = groupby_reduce(array, by, engine=engine, **kwargs, sort=True)
    assert_equal(groups, np.array([0, 1, 2], np.int64))
    assert_equal(expected, actual)


def test_numpy_reduce_axis_subset(engine):
    # TODO: add NaNs
    by = labels2d
    array = np.ones_like(by, dtype=np.int64)
    kwargs = dict(func="count", engine=engine, fill_value=0)
    result, _ = groupby_reduce(array, by, **kwargs, axis=1)
    assert_equal(result, np.array([[2, 3], [2, 3]], dtype=np.intp))

    by = np.broadcast_to(labels2d, (3, *labels2d.shape))
    array = np.ones_like(by)
    result, _ = groupby_reduce(array, by, **kwargs, axis=1)
    subarr = np.array([[1, 1], [1, 1], [0, 2], [1, 1], [1, 1]], dtype=np.intp)
    expected = np.tile(subarr, (3, 1, 1))
    assert_equal(result, expected)

    result, _ = groupby_reduce(array, by, **kwargs, axis=2)
    subarr = np.array([[2, 3], [2, 3]], dtype=np.intp)
    expected = np.tile(subarr, (3, 1, 1))
    assert_equal(result, expected)

    result, _ = groupby_reduce(array, by, **kwargs, axis=(1, 2))
    expected = np.array([[4, 6], [4, 6], [4, 6]], dtype=np.intp)
    assert_equal(result, expected)

    result, _ = groupby_reduce(array, by, **kwargs, axis=(2, 1))
    assert_equal(result, expected)

    result, _ = groupby_reduce(array, by[0, ...], **kwargs, axis=(1, 2))
    expected = np.array([[4, 6], [4, 6], [4, 6]], dtype=np.intp)
    assert_equal(result, expected)


@requires_dask
def test_dask_reduce_axis_subset():
    by = labels2d
    array = np.ones_like(by, dtype=np.int64)
    with raise_if_dask_computes():
        result, _ = groupby_reduce(
            da.from_array(array, chunks=(2, 3)),
            da.from_array(by, chunks=(2, 2)),
            func="count",
            axis=1,
            expected_groups=[0, 2],
        )
    assert_equal(result, np.array([[2, 3], [2, 3]], dtype=np.intp))

    by = np.broadcast_to(labels2d, (3, *labels2d.shape))
    array = np.ones_like(by)
    subarr = np.array([[1, 1], [1, 1], [123, 2], [1, 1], [1, 1]], dtype=np.intp)
    expected = np.tile(subarr, (3, 1, 1))
    with raise_if_dask_computes():
        result, _ = groupby_reduce(
            da.from_array(array, chunks=(1, 2, 3)),
            da.from_array(by, chunks=(2, 2, 2)),
            func="count",
            axis=1,
            expected_groups=[0, 2],
            fill_value=123,
        )
    assert_equal(result, expected)

    subarr = np.array([[2, 3], [2, 3]], dtype=np.intp)
    expected = np.tile(subarr, (3, 1, 1))
    with raise_if_dask_computes():
        result, _ = groupby_reduce(
            da.from_array(array, chunks=(1, 2, 3)),
            da.from_array(by, chunks=(2, 2, 2)),
            func="count",
            axis=2,
            expected_groups=[0, 2],
        )
    assert_equal(result, expected)

    with pytest.raises(NotImplementedError):
        groupby_reduce(
            da.from_array(array, chunks=(1, 3, 2)),
            da.from_array(by, chunks=(2, 2, 2)),
            func="count",
            axis=2,
        )


@pytest.mark.parametrize("func", ["first", "last", "nanfirst", "nanlast"])
@pytest.mark.parametrize("axis", [(0, 1)])
def test_first_last_disallowed(axis, func):
    with pytest.raises(ValueError):
        groupby_reduce(np.empty((2, 3, 2)), np.ones((2, 3, 2)), func=func, axis=axis)


@requires_dask
@pytest.mark.parametrize("func", ["nanfirst", "nanlast"])
@pytest.mark.parametrize("axis", [None, (0, 1, 2)])
def test_nanfirst_nanlast_disallowed_dask(axis, func):
    with pytest.raises(ValueError):
        groupby_reduce(dask.array.empty((2, 3, 2)), np.ones((2, 3, 2)), func=func, axis=axis)


@requires_dask
@pytest.mark.parametrize("func", ["first", "last"])
def test_first_last_disallowed_dask(func):
    with pytest.raises(NotImplementedError):
        groupby_reduce(dask.array.empty((2, 3, 2)), np.ones((2, 3, 2)), func=func, axis=-1)


@requires_dask
@pytest.mark.parametrize("func", ALL_FUNCS)
@pytest.mark.parametrize(
    "axis", [None, (0, 1, 2), (0, 1), (0, 2), (1, 2), 0, 1, 2, (0,), (1,), (2,)]
)
def test_groupby_reduce_axis_subset_against_numpy(func, axis, engine):
    if ("arg" in func and engine in ["flox", "numbagg"]) or func in BLOCKWISE_FUNCS:
        pytest.skip()

    if not isinstance(axis, int):
        if "arg" in func and (axis is None or len(axis) > 1):
            pytest.skip()
        if ("first" in func or "last" in func) and (axis is not None and len(axis) not in [1, 3]):
            pytest.skip()

    if func in ["all", "any"]:
        fill_value = False
    else:
        fill_value = 123

    if "var" in func or "std" in func:
        tolerance = {"rtol": 1e-14, "atol": 1e-16}
    else:
        tolerance = None
    # tests against the numpy output to make sure dask compute matches
    by = np.broadcast_to(labels2d, (3, *labels2d.shape))
    rng = np.random.default_rng(12345)
    array = rng.random(by.shape)
    kwargs = dict(func=func, axis=axis, expected_groups=[0, 2], fill_value=fill_value)
    expected, _ = groupby_reduce(array, by, engine=engine, **kwargs)
    if engine == "flox":
        expected_npg, _ = groupby_reduce(array, by, **kwargs, engine="numpy")
        assert_equal(expected_npg, expected)

    if func in ["all", "any"]:
        fill_value = False
    else:
        fill_value = 123

    if "var" in func or "std" in func:
        tolerance = {"rtol": 1e-14, "atol": 1e-16}
    else:
        tolerance = None
    # tests against the numpy output to make sure dask compute matches
    by = np.broadcast_to(labels2d, (3, *labels2d.shape))
    rng = np.random.default_rng(12345)
    array = rng.random(by.shape)
    kwargs = dict(func=func, axis=axis, expected_groups=[0, 2], fill_value=fill_value)
    expected, _ = groupby_reduce(array, by, engine=engine, **kwargs)
    if engine == "flox":
        expected_npg, _ = groupby_reduce(array, by, **kwargs, engine="numpy")
        assert_equal(expected_npg, expected)

    if ("first" in func or "last" in func) and (
        axis is None or (not isinstance(axis, int) and len(axis) != 1)
    ):
        return

    with raise_if_dask_computes():
        actual, _ = groupby_reduce(
            da.from_array(array, chunks=(-1, 2, 3)),
            da.from_array(by, chunks=(-1, 2, 2)),
            engine=engine,
            **kwargs,
        )
    assert_equal(actual, expected, tolerance)


@pytest.mark.parametrize(
    "reindex, chunks",
    [
        (None, None),
        pytest.param(False, (2, 2, 3), marks=requires_dask),
        pytest.param(True, (2, 2, 3), marks=requires_dask),
    ],
)
@pytest.mark.parametrize(
    "axis, groups, expected_shape",
    [
        (2, [0, 1, 2], (3, 5, 3)),
        (None, [0, 1, 2], (3,)),  # global reduction; 0 shaped group axis
        (None, [0], (1,)),  # global reduction; 0 shaped group axis; 1 group
    ],
)
def test_groupby_reduce_nans(reindex, chunks, axis, groups, expected_shape, engine):
    def _maybe_chunk(arr):
        if chunks:
            return da.from_array(arr, chunks=chunks)
        else:
            return arr

    # test when entire by  are NaNs
    by = np.full((3, 5, 2), fill_value=np.nan)
    array = np.ones_like(by)

    # along an axis; requires expected_group
    # TODO: this should check for fill_value
    result, _ = groupby_reduce(
        _maybe_chunk(array),
        _maybe_chunk(by),
        func="count",
        expected_groups=groups,
        axis=axis,
        fill_value=0,
        engine=engine,
        reindex=reindex,
    )
    assert_equal(result, np.zeros(expected_shape, dtype=np.intp))

    # now when subsets are NaN
    # labels = np.array([0, 0, 1, 1, 1], dtype=float)
    # labels2d = np.array([labels[:5], np.flip(labels[:5])])
    # labels2d[0, :5] = np.nan
    # labels2d[1, 5:] = np.nan
    # by = np.broadcast_to(labels2d, (3, *labels2d.shape))


@requires_dask
@pytest.mark.parametrize(
    "expected_groups, reindex", [(None, None), (None, False), ([0, 1, 2], True), ([0, 1, 2], False)]
)
def test_groupby_all_nan_blocks_dask(expected_groups, reindex, engine):
    labels = np.array([0, 0, 2, 2, 2, 1, 1, 2, 2, 1, 1, 0])
    nan_labels = labels.astype(float)  # copy
    nan_labels[:5] = np.nan

    array, by, expected = (
        np.ones((2, 12), dtype=np.int64),
        np.array([nan_labels, nan_labels[::-1]]),
        np.array([2, 8, 4], dtype=np.int64),
    )

    actual, _ = groupby_reduce(
        da.from_array(array, chunks=(1, 3)),
        da.from_array(by, chunks=(1, 3)),
        func="sum",
        expected_groups=expected_groups,
        engine=engine,
        reindex=reindex,
        method="map-reduce",
    )
    assert_equal(actual, expected)


@pytest.mark.parametrize("axis", (0, 1, 2, -1))
def test_reindex(axis):
    shape = [2, 2, 2]
    fill_value = 0

    array = np.broadcast_to(np.array([1, 2]), shape)
    groups = np.array(["a", "b"])
    expected_groups = pd.Index(["a", "b", "c"])
    actual = reindex_(array, groups, expected_groups, fill_value=fill_value, axis=axis)

    if axis < 0:
        axis = array.ndim + axis
    result_shape = tuple(len(expected_groups) if ax == axis else s for ax, s in enumerate(shape))
    slicer = tuple(slice(None, s) for s in shape)
    expected = np.full(result_shape, fill_value)
    expected[slicer] = array

    assert_equal(actual, expected)


@pytest.mark.xfail
def test_bad_npg_behaviour():
    labels = np.array([0, 0, 2, 2, 2, 1, 1, 2, 2, 1, 1, 0], dtype=int)
    # fmt: off
    array = np.array([[1] * 12, [1] * 12])
    # fmt: on
    assert_equal(aggregate(labels, array, axis=-1, func="argmax"), np.array([[0, 5, 2], [0, 5, 2]]))

    assert (
        aggregate(
            np.array([0, 1, 2, 0, 1, 2]), np.array([-np.inf, 0, 0, -np.inf, 0, 0]), func="max"
        )[0]
        == -np.inf
    )


@pytest.mark.xfail
@pytest.mark.parametrize("func", ("nanargmax", "nanargmin"))
def test_npg_nanarg_bug(func):
    array = np.array([1, 1, 2, 1, 1, np.nan, 6, 1])
    labels = np.array([1, 1, 1, 1, 1, 1, 1, 1]) - 1

    actual = aggregate(labels, array, func=func).astype(int)
    expected = getattr(np, func)(array)
    assert_equal(actual, expected)


@pytest.mark.parametrize(
    "kwargs",
    (
        dict(expected_groups=np.array([1, 2, 4, 5]), isbin=True),
        dict(expected_groups=pd.IntervalIndex.from_breaks([1, 2, 4, 5])),
    ),
)
@pytest.mark.parametrize("method", ["cohorts", "map-reduce"])
@pytest.mark.parametrize("chunk_labels", [False, True])
@pytest.mark.parametrize(
    "chunks",
    (
        (),
        pytest.param((1,), marks=requires_dask),
        pytest.param((2,), marks=requires_dask),
    ),
)
def test_groupby_bins(chunk_labels, kwargs, chunks, engine, method) -> None:
    array = [1, 1, 1, 1, 1, 1]
    labels = [0.2, 1.5, 1.9, 2, 3, 20]

    if method == "cohorts" and chunk_labels:
        pytest.xfail()

    if chunks:
        array = dask.array.from_array(array, chunks=chunks)
        if chunk_labels:
            labels = dask.array.from_array(labels, chunks=chunks)

    with raise_if_dask_computes():
        actual, groups = groupby_reduce(
            array, labels, func="count", fill_value=0, engine=engine, method=method, **kwargs
        )
    expected = np.array([3, 1, 0], dtype=np.intp)
    for left, right in zip(groups, pd.IntervalIndex.from_arrays([1, 2, 4], [2, 4, 5]).to_numpy()):
        assert left == right
    assert_equal(actual, expected)


@pytest.mark.parametrize(
    "inchunks, expected",
    [
        [(1,) * 10, (3, 2, 2, 3)],
        [(2,) * 5, (3, 2, 2, 3)],
        [(3, 3, 3, 1), (3, 2, 5)],
        [(3, 1, 1, 2, 1, 1, 1), (3, 2, 2, 3)],
        [(3, 2, 2, 3), (3, 2, 2, 3)],
        [(4, 4, 2), (3, 4, 3)],
        [(5, 5), (5, 5)],
        [(6, 4), (5, 5)],
        [(7, 3), (7, 3)],
        [(8, 2), (7, 3)],
        [(9, 1), (10,)],
        [(10,), (10,)],
    ],
)
def test_rechunk_for_blockwise(inchunks, expected, array_module):
    labels = array_module.array([1, 1, 1, 2, 2, 3, 3, 5, 5, 5])
    assert _get_optimal_chunks_for_groups(inchunks, labels) == expected


@requires_dask
@pytest.mark.parametrize(
    "expected, labels, chunks, merge",
    [
        [[[1, 2, 3, 4]], [1, 2, 3, 1, 2, 3, 4], (3, 4), True],
        [[[1, 2, 3], [4]], [1, 2, 3, 1, 2, 3, 4], (3, 4), False],
        [[[1], [2], [3], [4]], [1, 2, 3, 1, 2, 3, 4], (2, 2, 2, 1), False],
        [[[1], [2], [3], [4]], [1, 2, 3, 1, 2, 3, 4], (2, 2, 2, 1), True],
        [[[1, 2, 3], [4]], [1, 2, 3, 1, 2, 3, 4], (3, 3, 1), True],
        [[[1, 2, 3], [4]], [1, 2, 3, 1, 2, 3, 4], (3, 3, 1), False],
        [
            [[0], [1, 2, 3, 4], [5]],
            np.repeat(np.arange(6), [4, 4, 12, 2, 3, 4]),
            (4, 8, 4, 9, 4),
            True,
        ],
    ],
)
def test_find_group_cohorts(expected, labels, chunks, merge):
    actual = list(find_group_cohorts(labels, (chunks,), merge).values())
    assert actual == expected, (actual, expected)


@requires_dask
@pytest.mark.parametrize(
    "chunk_at,expected",
    [
        [1, ((1, 6, 1, 6, 1, 6, 1, 6, 1, 1),)],
        [0, ((7, 7, 7, 7, 2),)],
        [3, ((3, 4, 3, 4, 3, 4, 3, 4, 2),)],
    ],
)
def test_rechunk_for_cohorts(chunk_at, expected):
    array = dask.array.ones((30,), chunks=7)
    labels = np.arange(0, 30) % 7
    rechunked = rechunk_for_cohorts(array, axis=-1, force_new_chunk_at=chunk_at, labels=labels)
    assert rechunked.chunks == expected


@pytest.mark.parametrize("chunks", [None, pytest.param(3, marks=requires_dask)])
@pytest.mark.parametrize("fill_value", [123, np.nan])
@pytest.mark.parametrize("func", ALL_FUNCS)
def test_fill_value_behaviour(func, chunks, fill_value, engine):
    # fill_value = np.nan tests promotion of int counts to float
    # This is used by xarray
    if (func in ["all", "any"] or "arg" in func) or func in BLOCKWISE_FUNCS:
        pytest.skip()

    npfunc = _get_array_func(func)
    by = np.array([1, 2, 3, 1, 2, 3])
    array = np.array([np.nan, 1, 1, np.nan, 1, 1])
    if chunks:
        array = dask.array.from_array(array, chunks)
    actual, _ = groupby_reduce(
        array, by, func=func, engine=engine, fill_value=fill_value, expected_groups=[0, 1, 2, 3]
    )
    expected = np.array(
        [fill_value, fill_value, npfunc([1.0, 1.0], axis=0), npfunc([1.0, 1.0], axis=0)]
    )
    assert_equal(actual, expected)


@requires_dask
@pytest.mark.parametrize("func", ["mean", "sum"])
@pytest.mark.parametrize("dtype", ["float32", "float64", "int32", "int64"])
def test_dtype_preservation(dtype, func, engine):
    if engine == "numbagg":
        # https://github.com/numbagg/numbagg/issues/121
        pytest.skip()
    if func == "sum" or (func == "mean" and "float" in dtype):
        expected = np.dtype(dtype)
    elif func == "mean" and "int" in dtype:
        expected = np.float64
    array = np.ones((20,), dtype=dtype)
    by = np.ones(array.shape, dtype=int)
    actual, _ = groupby_reduce(array, by, func=func, engine=engine)
    assert actual.dtype == expected

    array = dask.array.from_array(array, chunks=(4,))
    actual, _ = groupby_reduce(array, by, func=func, engine=engine)
    assert actual.dtype == expected


@requires_dask
@pytest.mark.parametrize("dtype", [np.float32, np.float64, np.int32, np.int64])
@pytest.mark.parametrize("labels_dtype", [np.float32, np.float64, np.int32, np.int64])
@pytest.mark.parametrize("method", ["map-reduce", "cohorts"])
def test_cohorts_map_reduce_consistent_dtypes(method, dtype, labels_dtype):
    repeats = np.array([4, 4, 12, 2, 3, 4], dtype=np.int32)
    labels = np.repeat(np.arange(6, dtype=labels_dtype), repeats)
    array = dask.array.from_array(labels.astype(dtype), chunks=(4, 8, 4, 9, 4))

    actual, actual_groups = groupby_reduce(array, labels, func="count", method=method)
    assert_equal(actual_groups, np.arange(6, dtype=labels.dtype))
    assert_equal(actual, repeats.astype(np.intp))

    actual, actual_groups = groupby_reduce(array, labels, func="sum", method=method)
    assert_equal(actual_groups, np.arange(6, dtype=labels.dtype))
    assert_equal(actual, np.array([0, 4, 24, 6, 12, 20], dtype))


@requires_dask
@pytest.mark.parametrize("func", ALL_FUNCS)
@pytest.mark.parametrize("axis", (-1, None))
@pytest.mark.parametrize("method", ["blockwise", "cohorts", "map-reduce"])
def test_cohorts_nd_by(func, method, axis, engine):
    if (
        ("arg" in func and (axis is None or engine in ["flox", "numbagg"]))
        or (method != "blockwise" and func in BLOCKWISE_FUNCS)
        or (axis is None and ("first" in func or "last" in func))
    ):
        pytest.skip()
    if axis is not None and method != "map-reduce":
        pytest.xfail()

    o = dask.array.ones((3,), chunks=-1)
    o2 = dask.array.ones((2, 3), chunks=-1)

    array = dask.array.block([[o, 2 * o], [3 * o2, 4 * o2]])
    by = array.compute().astype(np.int64)
    by[0, 1] = 30
    by[2, 1] = 40
    by[0, 4] = 31
    array = np.broadcast_to(array, (2, 3) + array.shape)

    if func in ["any", "all"]:
        fill_value = False
    else:
        fill_value = -123

    kwargs = dict(func=func, engine=engine, method=method, axis=axis, fill_value=fill_value)
    if "quantile" in func:
        kwargs["finalize_kwargs"] = {"q": DEFAULT_QUANTILE}
    actual, groups = groupby_reduce(array, by, **kwargs)
    expected, sorted_groups = groupby_reduce(array.compute(), by, **kwargs)
    assert_equal(groups, sorted_groups)
    assert_equal(actual, expected)

    actual, groups = groupby_reduce(array, by, sort=False, **kwargs)
    assert_equal(groups, np.array([1, 30, 2, 31, 3, 4, 40], dtype=np.int64))
    reindexed = reindex_(actual, groups, pd.Index(sorted_groups))
    assert_equal(reindexed, expected)


@pytest.mark.parametrize("func", ["sum", "count"])
@pytest.mark.parametrize("fill_value, expected", ((0, np.integer), (np.nan, np.floating)))
def test_dtype_promotion(func, fill_value, expected, engine):
    array = np.array([1, 1])
    by = [0, 1]

    actual, _ = groupby_reduce(
        array, by, func=func, expected_groups=[1, 2], fill_value=fill_value, engine=engine
    )
    assert np.issubdtype(actual.dtype, expected)


@pytest.mark.parametrize("func", ["mean", "nanmean"])
def test_empty_bins(func, engine):
    array = np.ones((2, 3, 2))
    by = np.broadcast_to([0, 1], array.shape)

    actual, _ = groupby_reduce(
        array,
        by,
        func=func,
        expected_groups=[-1, 0, 1, 2],
        isbin=True,
        engine=engine,
        axis=(0, 1, 2),
    )
    expected = np.array([1.0, 1.0, np.nan])
    assert_equal(actual, expected)


def test_datetime_binning():
    time_bins = pd.date_range(start="2010-08-01", end="2010-08-15", freq="24H")
    by = pd.date_range("2010-08-01", "2010-08-15", freq="15min")

    (actual,) = _convert_expected_groups_to_index((time_bins,), isbin=(True,), sort=False)
    expected = pd.IntervalIndex.from_arrays(time_bins[:-1], time_bins[1:])
    assert_equal(actual, expected)

    ret = factorize_((by.to_numpy(),), axes=(0,), expected_groups=(actual,))
    group_idx = ret[0]
    # Ignore pd.cut's dtype as it won't match np.digitize:
    expected = pd.cut(by, time_bins).codes.copy().astype(group_idx.dtype)
    expected[0] = 14  # factorize doesn't return -1 for nans
    assert_equal(group_idx, expected)


@pytest.mark.parametrize("func", ALL_FUNCS)
def test_bool_reductions(func, engine):
    if "arg" in func and engine == "flox":
        pytest.skip()
    if "quantile" in func or "mode" in func:
        pytest.skip()
    groups = np.array([1, 1, 1])
    data = np.array([True, True, False])
    npfunc = _get_array_func(func)
    expected = np.expand_dims(npfunc(data, axis=0), -1)
    actual, _ = groupby_reduce(data, groups, func=func, engine=engine)
    assert_equal(expected, actual)


@requires_dask
def test_map_reduce_blockwise_mixed() -> None:
    t = pd.date_range("2000-01-01", "2000-12-31", freq="D").to_series()
    data = t.dt.dayofyear
    actual, _ = groupby_reduce(
        dask.array.from_array(data.values, chunks=365),
        t.dt.month,
        func="mean",
        method="map-reduce",
    )
    expected, _ = groupby_reduce(data, t.dt.month, func="mean")
    assert_equal(expected, actual)


@requires_dask
@pytest.mark.parametrize("method", ["blockwise", "map-reduce", "cohorts"])
def test_group_by_datetime(engine, method):
    kwargs = dict(
        func="mean",
        method=method,
        engine=engine,
    )
    t = pd.date_range("2000-01-01", "2000-12-31", freq="D").to_series()
    data = t.dt.dayofyear
    daskarray = dask.array.from_array(data.values, chunks=30)

    actual, _ = groupby_reduce(daskarray, t, **kwargs)
    expected = data.to_numpy().astype(float)
    assert_equal(expected, actual)

    if method == "blockwise":
        return None

    edges = pd.date_range("1999-12-31", "2000-12-31", freq="M").to_series().to_numpy()
    actual, _ = groupby_reduce(daskarray, t.to_numpy(), isbin=True, expected_groups=edges, **kwargs)
    expected = data.resample("M").mean().to_numpy()
    assert_equal(expected, actual)

    actual, _ = groupby_reduce(
        np.broadcast_to(daskarray, (2, 3, daskarray.shape[-1])),
        t.to_numpy(),
        isbin=True,
        expected_groups=edges,
        **kwargs,
    )
    expected = np.broadcast_to(expected, (2, 3, expected.shape[-1]))
    assert_equal(expected, actual)


def test_factorize_values_outside_bins():
    # pd.factorize returns intp
    vals = factorize_(
        (np.arange(10).reshape(5, 2), np.arange(10).reshape(5, 2)),
        axes=(0, 1),
        expected_groups=(
            pd.IntervalIndex.from_breaks(np.arange(2, 8, 1)),
            pd.IntervalIndex.from_breaks(np.arange(2, 8, 1)),
        ),
        reindex=True,
        fastpath=True,
    )
    actual = vals[0]
    expected = np.array([[-1, -1], [-1, 0], [6, 12], [18, 24], [-1, -1]], np.intp)
    assert_equal(expected, actual)


@pytest.mark.parametrize("chunk", [pytest.param(True, marks=requires_dask), False])
def test_multiple_groupers_bins(chunk) -> None:
    xp = dask.array if chunk else np
    array_kwargs = {"chunks": 2} if chunk else {}
    array = xp.ones((5, 2), **array_kwargs, dtype=np.int64)

    actual, *_ = groupby_reduce(
        array,
        np.arange(10).reshape(5, 2),
        xp.arange(10).reshape(5, 2),
        axis=(0, 1),
        expected_groups=(
            pd.IntervalIndex.from_breaks(np.arange(2, 8, 1)),
            pd.IntervalIndex.from_breaks(np.arange(2, 8, 1)),
        ),
        func="count",
    )
    # output from `count` is intp
    expected = np.eye(5, 5, dtype=np.intp)
    assert_equal(expected, actual)


@pytest.mark.parametrize("expected_groups", [None, (np.arange(5), [2, 3]), (None, [2, 3])])
@pytest.mark.parametrize(
    "by1", [np.arange(5)[:, None], np.broadcast_to(np.arange(5)[:, None], (5, 2))]
)
@pytest.mark.parametrize(
    "by2",
    [
        np.arange(2, 4).reshape(1, 2),
        np.broadcast_to(np.arange(2, 4).reshape(1, 2), (5, 2)),
        np.arange(2, 4).reshape(1, 2),
    ],
)
@pytest.mark.parametrize("chunk", [pytest.param(True, marks=requires_dask), False])
def test_multiple_groupers(chunk, by1, by2, expected_groups) -> None:
    if chunk and expected_groups is None:
        pytest.skip()

    xp = dask.array if chunk else np
    array_kwargs = {"chunks": 2} if chunk else {}
    array = xp.ones((5, 2), **array_kwargs, dtype=np.int64)

    if chunk:
        by2 = dask.array.from_array(by2)

    # output from `count` is intp
    expected = np.ones((5, 2), dtype=np.intp)
    actual, *_ = groupby_reduce(
        array, by1, by2, axis=(0, 1), func="count", expected_groups=expected_groups
    )
    assert_equal(expected, actual)


@pytest.mark.parametrize(
    "expected_groups",
    (
        [None, None, None],
        (None,),
    ),
)
def test_validate_expected_groups(expected_groups):
    with pytest.raises(ValueError):
        groupby_reduce(
            np.ones((10,)),
            np.ones((10,)),
            np.ones((10,)),
            expected_groups=expected_groups,
            func="mean",
        )


@requires_dask
def test_validate_expected_groups_not_none_dask() -> None:
    with pytest.raises(ValueError):
        groupby_reduce(
            dask.array.ones((5, 2)),
            np.arange(10).reshape(5, 2),
            dask.array.arange(10).reshape(5, 2),
            axis=(0, 1),
            expected_groups=None,
            func="count",
        )


def test_factorize_reindex_sorting_strings():
    # pd.factorize seems to return intp so int32 on 32bit arch
    kwargs = dict(
        by=(np.array(["El-Nino", "La-Nina", "boo", "Neutral"]),),
        axes=(-1,),
        expected_groups=(np.array(["El-Nino", "Neutral", "foo", "La-Nina"]),),
    )

    expected = factorize_(**kwargs, reindex=True, sort=True)[0]
    assert_equal(expected, np.array([0, 1, 4, 2], dtype=np.intp))

    expected = factorize_(**kwargs, reindex=True, sort=False)[0]
    assert_equal(expected, np.array([0, 3, 4, 1], dtype=np.intp))

    expected = factorize_(**kwargs, reindex=False, sort=False)[0]
    assert_equal(expected, np.array([0, 1, 2, 3], dtype=np.intp))

    expected = factorize_(**kwargs, reindex=False, sort=True)[0]
    assert_equal(expected, np.array([0, 1, 3, 2], dtype=np.intp))


def test_factorize_reindex_sorting_ints():
    # pd.factorize seems to return intp so int32 on 32bit arch
    kwargs = dict(
        by=(np.array([-10, 1, 10, 2, 3, 5]),),
        axes=(-1,),
        expected_groups=(np.array([0, 1, 2, 3, 4, 5], np.int64),),
    )

    expected = factorize_(**kwargs, reindex=True, sort=True)[0]
    assert_equal(expected, np.array([6, 1, 6, 2, 3, 5], dtype=np.intp))

    expected = factorize_(**kwargs, reindex=True, sort=False)[0]
    assert_equal(expected, np.array([6, 1, 6, 2, 3, 5], dtype=np.intp))

    kwargs["expected_groups"] = (np.arange(5, -1, -1),)

    expected = factorize_(**kwargs, reindex=True, sort=True)[0]
    assert_equal(expected, np.array([6, 1, 6, 2, 3, 5], dtype=np.intp))

    expected = factorize_(**kwargs, reindex=True, sort=False)[0]
    assert_equal(expected, np.array([6, 4, 6, 3, 2, 0], dtype=np.intp))


@requires_dask
def test_custom_aggregation_blockwise():
    def grouped_median(group_idx, array, *, axis=-1, size=None, fill_value=None, dtype=None):
        return aggregate(
            group_idx,
            array,
            func=np.median,
            axis=axis,
            size=size,
            fill_value=fill_value,
            dtype=dtype,
        )

    agg_median = Aggregation(
        name="median", numpy=grouped_median, fill_value=-1, chunk=None, combine=None
    )

    array = np.arange(100, dtype=np.float32).reshape(5, 20)
    by = np.ones((20,))

    actual, _ = groupby_reduce(array, by, func=agg_median, axis=-1)
    expected = np.median(array, axis=-1, keepdims=True)
    assert_equal(expected, actual)

    for method in ["map-reduce", "cohorts"]:
        with pytest.raises(NotImplementedError):
            groupby_reduce(
                dask.array.from_array(array, chunks=(1, -1)),
                by,
                func=agg_median,
                axis=-1,
                method=method,
            )

    actual, _ = groupby_reduce(
        dask.array.from_array(array, chunks=(1, -1)),
        by,
        func=agg_median,
        axis=-1,
        method="blockwise",
    )
    assert_equal(expected, actual)


@pytest.mark.parametrize("func", ALL_FUNCS)
@pytest.mark.parametrize("dtype", [np.float32, np.float64])
def test_dtype(func, dtype, engine):
    if engine == "numbagg":
        # https://github.com/numbagg/numbagg/issues/121
        pytest.skip()
    if "arg" in func or func in ["any", "all"]:
        pytest.skip()

    finalize_kwargs = {"q": DEFAULT_QUANTILE} if "quantile" in func else {}

    arr = np.ones((4, 12), dtype=dtype)
    labels = np.array(["a", "a", "c", "c", "c", "b", "b", "c", "c", "b", "b", "f"])
    actual, _ = groupby_reduce(
        arr, labels, func=func, dtype=np.float64, engine=engine, finalize_kwargs=finalize_kwargs
    )
    assert actual.dtype == np.dtype("float64")


@requires_dask
def test_subset_blocks():
    array = dask.array.random.random((120,), chunks=(4,))

    blockid = (0, 3, 6, 9, 12, 15, 18, 21, 24, 27)
    subset = subset_to_blocks(array, blockid)
    assert subset.blocks.shape == (len(blockid),)


@requires_dask
@pytest.mark.parametrize(
    "flatblocks, expected",
    (
        ((0, 1, 2, 3, 4), (slice(None),)),
        ((1, 2, 3), (slice(1, 4),)),
        ((1, 3), ([1, 3],)),
        ((0, 1, 3), ([0, 1, 3],)),
    ),
)
def test_normalize_block_indexing_1d(flatblocks, expected):
    nblocks = 5
    array = dask.array.ones((nblocks,), chunks=(1,))
    expected = tuple(np.array(i) if isinstance(i, list) else i for i in expected)
    actual = _normalize_indexes(array, flatblocks, array.blocks.shape)
    assert_equal_tuple(expected, actual)


@requires_dask
@pytest.mark.parametrize(
    "flatblocks, expected",
    (
        ((0, 1, 2, 3, 4), (0, slice(None))),
        ((1, 2, 3), (0, slice(1, 4))),
        ((1, 3), (0, [1, 3])),
        ((0, 1, 3), (0, [0, 1, 3])),
        (tuple(range(10)), (slice(0, 2), slice(None))),
        ((0, 1, 3, 5, 6, 8), (slice(0, 2), [0, 1, 3])),
        ((0, 3, 4, 5, 6, 8, 24), np.ix_([0, 1, 4], [0, 1, 3, 4])),
    ),
)
def test_normalize_block_indexing_2d(flatblocks, expected):
    nblocks = 5
    ndim = 2
    array = dask.array.ones((nblocks,) * ndim, chunks=(1,) * ndim)
    expected = tuple(np.array(i) if isinstance(i, list) else i for i in expected)
    actual = _normalize_indexes(array, flatblocks, array.blocks.shape)
    assert_equal_tuple(expected, actual)


@requires_dask
def test_subset_block_passthrough():
    # full slice pass through
    array = dask.array.ones((5,), chunks=(1,))
    subset = subset_to_blocks(array, np.arange(5))
    assert subset.name == array.name

    array = dask.array.ones((5, 5), chunks=1)
    subset = subset_to_blocks(array, np.arange(25))
    assert subset.name == array.name


@requires_dask
@pytest.mark.parametrize(
    "flatblocks, expectidx",
    [
        (np.arange(10), (slice(2), slice(None))),
        (np.arange(8), (slice(2), slice(None))),
        ([0, 10], ([0, 2], slice(1))),
        ([0, 7], (slice(2), [0, 2])),
        ([0, 7, 9], (slice(2), [0, 2, 4])),
        ([0, 6, 12, 14], (slice(3), [0, 1, 2, 4])),
        ([0, 12, 14, 19], np.ix_([0, 2, 3], [0, 2, 4])),
    ],
)
def test_subset_block_2d(flatblocks, expectidx):
    array = dask.array.from_array(np.arange(25).reshape((5, 5)), chunks=1)
    subset = subset_to_blocks(array, flatblocks)
    assert len(subset.dask.layers) == 2
    assert_equal(subset, array.compute()[expectidx])


@pytest.mark.parametrize(
    "dask_expected, reindex, func, expected_groups, any_by_dask",
    [
        # argmax only False
        [False, None, "argmax", None, False],
        # True when by is numpy but expected is None
        [True, None, "sum", None, False],
        # False when by is dask but expected is None
        [False, None, "sum", None, True],
        # if expected_groups then always True
        [True, None, "sum", [1, 2, 3], False],
        [True, None, "sum", ([1], [2]), False],
        [True, None, "sum", ([1], [2]), True],
        [True, None, "sum", ([1], None), False],
        [True, None, "sum", ([1], None), True],
    ],
)
def test_validate_reindex_map_reduce(
    dask_expected, reindex, func, expected_groups, any_by_dask
) -> None:
    actual = _validate_reindex(
        reindex, func, "map-reduce", expected_groups, any_by_dask, is_dask_array=True
    )
    assert actual is dask_expected

    # always reindex with all numpy inputs
    actual = _validate_reindex(
        reindex, func, "map-reduce", expected_groups, any_by_dask=False, is_dask_array=False
    )
    assert actual

    actual = _validate_reindex(
        True, func, "map-reduce", expected_groups, any_by_dask=False, is_dask_array=False
    )
    assert actual


def test_validate_reindex() -> None:
    methods: list[T_Method] = ["map-reduce", "cohorts"]
    for method in methods:
        with pytest.raises(NotImplementedError):
            _validate_reindex(
                True, "argmax", method, expected_groups=None, any_by_dask=False, is_dask_array=True
            )

    methods: list[T_Method] = ["blockwise", "cohorts"]
    for method in methods:
        with pytest.raises(ValueError):
            _validate_reindex(
                True, "sum", method, expected_groups=None, any_by_dask=False, is_dask_array=True
            )

        for func in ["sum", "argmax"]:
            actual = _validate_reindex(
                None, func, method, expected_groups=None, any_by_dask=False, is_dask_array=True
            )
            assert actual is False

    with pytest.raises(ValueError):
        _validate_reindex(
            True,
            "sum",
            method="blockwise",
            expected_groups=np.array([1, 2, 3]),
            any_by_dask=False,
            is_dask_array=True,
        )

    assert _validate_reindex(
        True,
        "sum",
        method="blockwise",
        expected_groups=np.array([1, 2, 3]),
        any_by_dask=True,
        is_dask_array=True,
    )
    assert _validate_reindex(
        None,
        "sum",
        method="blockwise",
        expected_groups=np.array([1, 2, 3]),
        any_by_dask=True,
        is_dask_array=True,
    )


@requires_dask
def test_1d_blockwise_sort_optimization():
    # Make sure for resampling problems sorting isn't done.
    time = pd.Series(pd.date_range("2020-09-01", "2020-12-31 23:59", freq="3H"))
    array = dask.array.ones((len(time),), chunks=(224,))

    actual, _ = groupby_reduce(array, time.dt.dayofyear.values, method="blockwise", func="count")
    assert all("getitem" not in k for k in actual.dask)

    actual, _ = groupby_reduce(
        array, time.dt.dayofyear.values[::-1], sort=True, method="blockwise", func="count"
    )
    assert any("getitem" in k for k in actual.dask.layers)

    actual, _ = groupby_reduce(
        array, time.dt.dayofyear.values[::-1], sort=False, method="blockwise", func="count"
    )
    assert all("getitem" not in k for k in actual.dask.layers)


@requires_dask
def test_negative_index_factorize_race_condition():
    # shape = (10, 2000)
    # chunks = ((shape[0]-1,1), 10)
    shape = (101, 174000)
    chunks = ((101,), 8760)
    eps = dask.array.random.random_sample(shape, chunks=chunks)
    N2 = dask.array.random.random_sample(shape, chunks=chunks)
    S2 = dask.array.random.random_sample(shape, chunks=chunks)

    bins = np.arange(-5, -2.05, 0.1)
    func = ["mean", "count", "sum"]

    out = [
        groupby_reduce(
            eps,
            N2,
            S2,
            func=f,
            expected_groups=(bins, bins),
            isbin=(True, True),
        )
        for f in func
    ]
    [dask.compute(out, scheduler="threads") for _ in range(5)]


@pytest.mark.parametrize("sort", [True, False])
def test_expected_index_conversion_passthrough_range_index(sort):
    index = pd.RangeIndex(100)
    actual = _convert_expected_groups_to_index(
        expected_groups=(index,), isbin=(False,), sort=(sort,)
    )
    assert actual[0] is index


def test_method_check_numpy():
    bins = [-2, -1, 0, 1, 2]
    field = np.ones((5, 3))
    by = np.array([[-1.5, -1.5, 0.5, 1.5, 1.5] * 3]).reshape(5, 3)
    actual, _ = groupby_reduce(
        field,
        by,
        expected_groups=pd.IntervalIndex.from_breaks(bins),
        func="count",
        method="cohorts",
        fill_value=np.nan,
    )
    expected = np.array([6, np.nan, 3, 6])
    assert_equal(actual, expected)

    actual, _ = groupby_reduce(
        field,
        by,
        expected_groups=pd.IntervalIndex.from_breaks(bins),
        func="count",
        fill_value=np.nan,
        method="cohorts",
        axis=0,
    )
    expected = np.array(
        [
            [2.0, np.nan, 1.0, 2.0],
            [2.0, np.nan, 1.0, 2.0],
            [2.0, np.nan, 1.0, 2.0],
        ]
    )
    assert_equal(actual, expected)


@pytest.mark.parametrize("dtype", [None, np.float64])
def test_choose_engine(dtype):
    numbagg_possible = HAS_NUMBAGG and dtype is None
    default = "numbagg" if numbagg_possible else "numpy"
    mean = _initialize_aggregation(
        "mean",
        dtype=dtype,
        array_dtype=np.dtype("int64"),
        fill_value=0,
        min_count=0,
        finalize_kwargs=None,
    )
    argmax = _initialize_aggregation(
        "argmax",
        dtype=dtype,
        array_dtype=np.dtype("int64"),
        fill_value=0,
        min_count=0,
        finalize_kwargs=None,
    )

    # sorted by -> flox
    sorted_engine = _choose_engine(np.array([1, 1, 2, 2]), agg=mean)
    assert sorted_engine == ("numbagg" if numbagg_possible else "flox")
    # unsorted by -> numpy
    assert _choose_engine(np.array([3, 1, 1]), agg=mean) == default
    # argmax does not give engine="flox"
    assert _choose_engine(np.array([1, 1, 2, 2]), agg=argmax) == "numpy"<|MERGE_RESOLUTION|>--- conflicted
+++ resolved
@@ -233,8 +233,6 @@
     return array, by
 
 
-<<<<<<< HEAD
-=======
 @pytest.mark.parametrize(
     "chunks",
     [
@@ -244,23 +242,14 @@
         pytest.param(4, marks=requires_dask),
     ],
 )
->>>>>>> c15572ea
 @pytest.mark.parametrize("nby", [1, 2, 3])
 @pytest.mark.parametrize("size", ((12,), (12, 9)))
-@pytest.mark.parametrize("chunks", [None, -1, 3, 4])
 @pytest.mark.parametrize("func", ALL_FUNCS)
-<<<<<<< HEAD
 @pytest.mark.parametrize("add_nan_by", [True, False])
 def test_groupby_reduce_all(nby, size, chunks, func, add_nan_by, engine, array_module):
-    if chunks is not None and not has_dask:
-        pytest.skip()
-    if "arg" in func and engine == "flox":
-=======
-def test_groupby_reduce_all(nby, size, chunks, func, add_nan_by, engine):
     if ("arg" in func and engine in ["flox", "numbagg"]) or (
         func in BLOCKWISE_FUNCS and chunks != -1
     ):
->>>>>>> c15572ea
         pytest.skip()
 
     maybe_skip_cupy(array_module, func, engine)
