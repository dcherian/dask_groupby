--- conflicted
+++ resolved
@@ -107,10 +107,6 @@
     ],
 )
 def test_groupby_reduce(
-<<<<<<< HEAD
-    engine, func, array, by, expected, expected_groups, chunk, split_out, dtype
-):
-=======
     engine: T_Engine,
     func: T_Func2,
     array: np.ndarray,
@@ -121,7 +117,6 @@
     split_out: int,
     dtype: np.typing.DTypeLike,
 ) -> None:
->>>>>>> 031979d3
     array = array.astype(dtype)
     if chunk:
         if not has_dask or expected_groups is None:
@@ -134,11 +129,7 @@
     elif func == "sum":
         expected_result = np.array(expected, dtype=dtype)
     elif func == "count":
-<<<<<<< HEAD
-        expected = np.array(expected, dtype=np.intp)
-=======
         expected_result = np.array(expected, dtype=int)
->>>>>>> 031979d3
 
     result, groups, = groupby_reduce(
         array,
@@ -149,15 +140,10 @@
         split_out=split_out,
         engine=engine,
     )
-<<<<<<< HEAD
-    assert_equal(np.array([0, 1, 2], dtype=np.intp), groups)
-    assert_equal(expected, result)
-=======
     g_dtype = by.dtype if expected_groups is None else np.asarray(expected_groups).dtype
 
     assert_equal(groups, np.array([0, 1, 2], g_dtype))
     assert_equal(expected_result, result)
->>>>>>> 031979d3
 
 
 def gen_array_by(size, func):
