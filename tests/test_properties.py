--- conflicted
+++ resolved
@@ -212,26 +212,6 @@
         assert_equal(first, second)
 
 
-<<<<<<< HEAD
-from hypothesis import settings
-
-
-# TODO: do all_arrays instead of numeric_arrays
-@settings(report_multiple_bugs=False)
-@given(data=st.data(), array=chunked_arrays(arrays=numeric_arrays))
-def test_topk_max_min(data, array):
-    "top 1 == nanmax; top -1 == nanmin"
-    size = array.shape[-1]
-    note(array.compute())
-    by = data.draw(by_arrays(shape=(size,)))
-    k, npfunc = data.draw(st.sampled_from([(1, "nanmax"), (-1, "nanmin")]))
-
-    for a in (array, array.compute()):
-        actual, _ = groupby_reduce(a, by, func="topk", finalize_kwargs={"k": k})
-        # TODO: do numbagg, flox
-        expected, _ = groupby_reduce(a, by, func=npfunc, engine="numpy")
-        assert_equal(actual, expected[np.newaxis, :])
-=======
 @given(data=st.data(), func=st.sampled_from(["nanfirst", "nanlast"]))
 def test_first_last_useless(data, func):
     shape = data.draw(npst.array_shapes())
@@ -243,4 +223,23 @@
     actual, groups = groupby_reduce(array, by, axis=-1, func=func, engine="numpy")
     expected = np.zeros(shape[:-1] + (len(groups),), dtype=array.dtype)
     assert_equal(actual, expected)
->>>>>>> f0ce3438
+
+
+from hypothesis import settings
+
+
+# TODO: do all_arrays instead of numeric_arrays
+@settings(report_multiple_bugs=False)
+@given(data=st.data(), array=chunked_arrays(arrays=numeric_arrays))
+def test_topk_max_min(data, array):
+    "top 1 == nanmax; top -1 == nanmin"
+    size = array.shape[-1]
+    note(array.compute())
+    by = data.draw(by_arrays(shape=(size,)))
+    k, npfunc = data.draw(st.sampled_from([(1, "nanmax"), (-1, "nanmin")]))
+
+    for a in (array, array.compute()):
+        actual, _ = groupby_reduce(a, by, func="topk", finalize_kwargs={"k": k})
+        # TODO: do numbagg, flox
+        expected, _ = groupby_reduce(a, by, func=npfunc, engine="numpy")
+        assert_equal(actual, expected[np.newaxis, :])