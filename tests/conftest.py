--- conflicted
+++ resolved
@@ -13,12 +13,6 @@
     ],
 )
 def engine(request):
-<<<<<<< HEAD
-    if request.param == "numba":
-        try:
-            import numba  # noqa
-        except ImportError:
-            pytest.xfail()
     return request.param
 
 
@@ -34,7 +28,4 @@
     elif request.param == "numpy":
         import numpy
 
-        return numpy
-=======
-    return request.param
->>>>>>> c15572ea
+        return numpy