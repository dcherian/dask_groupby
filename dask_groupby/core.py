--- conflicted
+++ resolved
@@ -1161,6 +1161,7 @@
                     split_out=split_out,
                     fill_value=fill_value,
                     method="mapreduce",
+                    min_count=min_count,
                     isbin=isbin,
                 )
                 results.append(r)
@@ -1170,7 +1171,6 @@
             groups = (np.hstack(groups_),)
             result = np.concatenate(results, axis=-1)
 
-<<<<<<< HEAD
         else:
             if method == "blockwise":
                 if by.ndim > 1:
@@ -1190,22 +1190,8 @@
                 split_out=split_out,
                 fill_value=fill_value,
                 method=method,
+                min_count=min_count,
                 isbin=isbin,
             )
-=======
-        # TODO: test with mixed array kinds (numpy + dask; dask + numpy)
-        result, *groups = groupby_agg(
-            array,
-            by,
-            reduction,
-            expected_groups,
-            axis=axis,
-            split_out=split_out,
-            fill_value=fill_value,
-            method=method,
-            min_count=min_count,
-            isbin=isbin,
-        )
->>>>>>> eb8330ff
 
     return (result, *groups)