from __future__ import annotations

from typing import TYPE_CHECKING, Any, Hashable, Iterable, Sequence, Union

import numpy as np
import pandas as pd
import xarray as xr
from packaging.version import Version
from xarray.core.duck_array_ops import _datetime_nanmin

from .aggregations import Aggregation, _atleast_1d
from .core import (
    _convert_expected_groups_to_index,
    _get_expected_groups,
    groupby_reduce,
    rechunk_for_blockwise as rechunk_array_for_blockwise,
    rechunk_for_cohorts as rechunk_array_for_cohorts,
)
from .xrutils import _contains_cftime_datetimes, _to_pytimedelta, datetime_to_numeric

if TYPE_CHECKING:
    from xarray.core.resample import Resample
    from xarray.core.types import T_DataArray, T_Dataset

    from .core import T_Engine, T_Method

    Dims = Union[str, Iterable[Hashable], None]


def _get_input_core_dims(group_names, dim, ds, grouper_dims):
    input_core_dims = [[], []]
    for g in group_names:
        if g in dim:
            continue
        if g in ds.dims:
            input_core_dims[0].extend([g])
        if g in grouper_dims:
            input_core_dims[1].extend([g])
    input_core_dims[0].extend(dim)
    input_core_dims[1].extend(dim)
    return input_core_dims


def _restore_dim_order(result, obj, by):
    def lookup_order(dimension):
        if dimension == by.name and by.ndim == 1:
            (dimension,) = by.dims
        if dimension in obj.dims:
            axis = obj.get_axis_num(dimension)
        else:
            axis = 1e6  # some arbitrarily high value
        return axis

    new_order = sorted(result.dims, key=lookup_order)
    return result.transpose(*new_order)


def xarray_reduce(
    obj: T_Dataset | T_DataArray,
    *by: T_DataArray | Hashable,
    func: str | Aggregation,
    expected_groups=None,
    isbin: bool | Sequence[bool] = False,
    sort: bool = True,
    dim: Dims | ellipsis = None,
    split_out: int = 1,
    fill_value=None,
<<<<<<< HEAD
    method: T_Method = "map-reduce",
    engine: T_Engine = "numpy",
=======
    dtype: np.typing.DTypeLike = None,
    method: str = "map-reduce",
    engine: str = "numpy",
>>>>>>> 72dfc874
    keep_attrs: bool | None = True,
    skipna: bool | None = None,
    min_count: int | None = None,
    reindex: bool | None = None,
    **finalize_kwargs,
):
    """GroupBy reduce operations on xarray objects using numpy-groupies

    Parameters
    ----------
    obj : DataArray or Dataset
        Xarray object to reduce
    *by : DataArray or iterable of str or iterable of DataArray
        Variables with which to group by ``obj``
    func : str or Aggregation
        Reduction method
    expected_groups : str or sequence
        expected group labels corresponding to each `by` variable
    isbin : iterable of bool
        If True, corresponding entry in ``expected_groups`` are bin edges.
        If False, the entry in ``expected_groups`` is treated as a simple label.
    sort : (optional), bool
        Whether groups should be returned in sorted order. Only applies for dask
        reductions when ``method`` is not ``"map-reduce"``. For ``"map-reduce"``, the groups
        are always sorted.
    dim : hashable
        dimension name along which to reduce. If None, reduces across all
        dimensions of `by`
    split_out : int, optional
        Number of output chunks along grouped dimension in output.
    fill_value
        Value used for missing groups in the output i.e. when one of the labels
        in ``expected_groups`` is not actually present in ``by``.
    dtype: data-type, optional
        DType for the output. Can be anything accepted by ``np.dtype``.
    method : {"map-reduce", "blockwise", "cohorts", "split-reduce"}, optional
        Strategy for reduction of dask arrays only:
          * ``"map-reduce"``:
            First apply the reduction blockwise on ``array``, then
            combine a few newighbouring blocks, apply the reduction.
            Continue until finalizing. Usually, ``func`` will need
            to be an Aggregation instance for this method to work.
            Common aggregations are implemented.
          * ``"blockwise"``:
            Only reduce using blockwise and avoid aggregating blocks
            together. Useful for resampling-style reductions where group
            members are always together. If  `by` is 1D,  `array` is automatically
            rechunked so that chunk boundaries line up with group boundaries
            i.e. each block contains all members of any group present
            in that block. For nD `by`, you must make sure that all members of a group
            are present in a single block.
          * ``"cohorts"``:
            Finds group labels that tend to occur together ("cohorts"),
            indexes out cohorts and reduces that subset using "map-reduce",
            repeat for all cohorts. This works well for many time groupings
            where the group labels repeat at regular intervals like 'hour',
            'month', dayofyear' etc. Optimize chunking ``array`` for this
            method by first rechunking using ``rechunk_for_cohorts``
            (for 1D ``by`` only).
          * ``"split-reduce"``:
            Same as "cohorts" and will be removed soon.
    engine : {"flox", "numpy", "numba"}, optional
        Algorithm to compute the groupby reduction on non-dask arrays and on each dask chunk:
          * ``"numpy"``:
            Use the vectorized implementations in ``numpy_groupies.aggregate_numpy``.
            This is the default choice because it works for other array types.
          * ``"flox"``:
            Use an internal implementation where the data is sorted so that
            all members of a group occur sequentially, and then numpy.ufunc.reduceat
            is to used for the reduction. This will fall back to ``numpy_groupies.aggregate_numpy``
            for a reduction that is not yet implemented.
          * ``"numba"``:
            Use the implementations in ``numpy_groupies.aggregate_numba``.
    keep_attrs : bool, optional
        Preserve attrs?
    skipna : bool, optional
        If True, skip missing values (as marked by NaN). By default, only
        skips missing values for float dtypes; other dtypes either do not
        have a sentinel missing value (int) or ``skipna=True`` has not been
        implemented (object, datetime64 or timedelta64).
    min_count : int, default: None
        The required number of valid values to perform the operation. If
        fewer than min_count non-NA values are present the result will be
        NA. Only used if skipna is set to True or defaults to True for the
        array's dtype.
    reindex : bool, optional
        Whether to "reindex" the blockwise results to `expected_groups` (possibly automatically detected).
        If True, the intermediate result of the blockwise groupby-reduction has a value for all expected groups,
        and the final result is a simple reduction of those intermediates. In nearly all cases, this is a significant
        boost in computation speed. For cases like time grouping, this may result in large intermediates relative to the
        original block size. Avoid that by using method="cohorts". By default, it is turned off for arg reductions.
    **finalize_kwargs :
        kwargs passed to the finalize function, like ``ddof`` for var, std.

    Returns
    -------
    DataArray or Dataset
        Reduced object

    See Also
    --------
    flox.core.groupby_reduce

    Raises
    ------
    NotImplementedError
    ValueError

    Examples
    --------
    >>> import xarray as xr
    >>> from flox.xarray import xarray_reduce

    >>> # Create a group index:
    >>> labels = xr.DataArray(
    ...     [1, 2, 3, 1, 2, 3, 0, 0, 0],
    ...     dims="x",
    ...     name="label",
    ... )
    >>> # Create a DataArray to apply the group index on:
    >>> da = da = xr.ones_like(labels)
    >>> # Sum all values in da that matches the elements in the group index:
    >>> xarray_reduce(da, labels, func="sum")
    <xarray.DataArray 'label' (label: 4)>
    array([3, 2, 2, 2])
    Coordinates:
      * label    (label) int64 0 1 2 3
    """

    if skipna is not None and isinstance(func, Aggregation):
        raise ValueError("skipna must be None when func is an Aggregation.")

    nby = len(by)
    for b in by:
        if isinstance(b, xr.DataArray) and b.name is None:
            raise ValueError("Cannot group by unnamed DataArrays.")

    # TODO: move to GroupBy._flox_reduce
    if keep_attrs is None:
        keep_attrs = True

    if isinstance(isbin, Sequence):
        isbins = isbin
    else:
        isbins = (isbin,) * nby

    if expected_groups is None:
        expected_groups = (None,) * nby
    if isinstance(expected_groups, (np.ndarray, list)):  # TODO: test for list
        if nby == 1:
            expected_groups = (expected_groups,)
        else:
            raise ValueError("Needs better message.")

    if not sort:
        raise NotImplementedError

    # eventually drop the variables we are grouping by
    maybe_drop = [b for b in by if isinstance(b, Hashable)]
    unindexed_dims = tuple(
        b
        for b, isbin_ in zip(by, isbins)
        if isinstance(b, Hashable) and not isbin_ and b in obj.dims and b not in obj.indexes
    )

    by_da = tuple(obj[g] if isinstance(g, Hashable) else g for g in by)

    grouper_dims = []
    for g in by_da:
        for d in g.dims:
            if d not in grouper_dims:
                grouper_dims.append(d)

    if isinstance(obj, xr.Dataset):
        ds = obj
    else:
        ds = obj._to_temp_dataset()

    ds = ds.drop_vars([var for var in maybe_drop if var in ds.variables])

    if dim is Ellipsis:
        if nby > 1:
            raise NotImplementedError("Multiple by are not allowed when dim is Ellipsis.")
        name_ = by_da[0].name
        if name_ in ds.dims and not isbins[0]:
            dim_tuple = tuple(d for d in obj.dims if d != name_)
        else:
            dim_tuple = tuple(obj.dims)
    elif dim is not None:
        dim_tuple = _atleast_1d(dim)
    else:
        dim_tuple = tuple()

    # broadcast all variables against each other along all dimensions in `by` variables
    # don't exclude `dim` because it need not be a dimension in any of the `by` variables!
    # in the case where dim is Ellipsis, and by.ndim < obj.ndim
    # then we also broadcast `by` to all `obj.dims`
    # TODO: avoid this broadcasting
    exclude_dims = tuple(d for d in ds.dims if d not in grouper_dims and d not in dim_tuple)
    ds_broad, *by_broad = xr.broadcast(ds, *by_da, exclude=exclude_dims)

    # all members of by_broad have the same dimensions
    # so we just pull by_broad[0].dims if dim is None
    if not dim_tuple:
        dim_tuple = tuple(by_broad[0].dims)

    if any(d not in grouper_dims and d not in obj.dims for d in dim_tuple):
        raise ValueError(f"Cannot reduce over absent dimensions {dim}.")

    dims_not_in_groupers = tuple(d for d in dim_tuple if d not in grouper_dims)
    if dims_not_in_groupers == tuple(dim_tuple) and not any(isbins):
        # reducing along a dimension along which groups do not vary
        # This is really just a normal reduction.
        # This is not right when binning so we exclude.
        if isinstance(func, str):
            dsfunc = func[3:] if skipna else func
        else:
            raise NotImplementedError(
                "func must be a string when reducing along a dimension not present in `by`"
            )
        # TODO: skipna needs test
        result = getattr(ds_broad, dsfunc)(dim=dim_tuple, skipna=skipna)
        if isinstance(obj, xr.DataArray):
            return obj._from_temp_dataset(result)
        else:
            return result

    axis = tuple(range(-len(dim_tuple), 0))

    # Set expected_groups and convert to index since we need coords, sizes
    # for output xarray objects
    expected_groups = list(expected_groups)
    group_names: tuple[Any, ...] = ()
    group_sizes: dict[Any, int] = {}
    for idx, (b_, expect, isbin_) in enumerate(zip(by_broad, expected_groups, isbins)):
        group_name = b_.name if not isbin_ else f"{b_.name}_bins"
        group_names += (group_name,)

        if isbin_ and isinstance(expect, int):
            raise NotImplementedError(
                "flox does not support binning into an integer number of bins yet."
            )
        if expect is None:
            if isbin_:
                raise ValueError(
                    f"Please provided bin edges for group variable {idx} "
                    f"named {group_name} in expected_groups."
                )
            expect_ = _get_expected_groups(b_.data, sort=sort)
        else:
            expect_ = expect
        expect_index = _convert_expected_groups_to_index((expect_,), (isbin_,), sort=sort)[0]

        # The if-check is for type hinting mainly, it narrows down the return
        # type of _convert_expected_groups_to_index to pure pd.Index:
        if expect_index is not None:
            expected_groups[idx] = expect_index
            group_sizes[group_name] = len(expect_index)
        else:
            # This will never be reached
            raise ValueError("expect_index cannot be None")

    def wrapper(array, *by, func, skipna, **kwargs):
        # Handle skipna here because I need to know dtype to make a good default choice.
        # We cannnot handle this easily for xarray Datasets in xarray_reduce
        if skipna and func in ["all", "any", "count"]:
            raise ValueError(f"skipna cannot be truthy for {func} reductions.")

        if skipna or (skipna is None and isinstance(func, str) and array.dtype.kind in "cfO"):
            if "nan" not in func and func not in ["all", "any", "count"]:
                func = f"nan{func}"

        # Flox's count works with non-numeric and its faster than converting.
        requires_numeric = func not in ["count", "any", "all"] or (
            func == "count" and engine != "flox"
        )
        if requires_numeric:
            is_npdatetime = array.dtype.kind in "Mm"
            is_cftime = _contains_cftime_datetimes(array)
            if is_npdatetime:
                offset = _datetime_nanmin(array)
                # xarray always uses np.datetime64[ns] for np.datetime64 data
                dtype = "timedelta64[ns]"
                array = datetime_to_numeric(array, offset)
            elif _contains_cftime_datetimes(array):
                offset = min(array)
                array = datetime_to_numeric(array, offset, datetime_unit="us")

        result, *groups = groupby_reduce(array, *by, func=func, **kwargs)

        # Output of count has an int dtype.
        if requires_numeric and func != "count":
            if is_npdatetime:
                return result.astype(dtype) + offset
            elif is_cftime:
                return _to_pytimedelta(result, unit="us") + offset

        return result

    # These data variables do not have any of the core dimension,
    # take them out to prevent errors.
    # apply_ufunc can handle non-dim coordinate variables without core dimensions
    missing_dim = {}
    if isinstance(obj, xr.Dataset):
        # broadcasting means the group dim gets added to ds, so we check the original obj
        for k, v in obj.data_vars.items():
            is_missing_dim = not (any(d in v.dims for d in dim_tuple))
            if is_missing_dim:
                missing_dim[k] = v

    input_core_dims = _get_input_core_dims(group_names, dim_tuple, ds_broad, grouper_dims)
    input_core_dims += [input_core_dims[-1]] * (nby - 1)

    actual = xr.apply_ufunc(
        wrapper,
        ds_broad.drop_vars(tuple(missing_dim)).transpose(..., *grouper_dims),
        *by_broad,
        input_core_dims=input_core_dims,
        # for xarray's test_groupby_duplicate_coordinate_labels
        exclude_dims=set(dim_tuple),
        output_core_dims=[group_names],
        dask="allowed",
        dask_gufunc_kwargs=dict(
            output_sizes=group_sizes, output_dtypes=[dtype] if dtype is not None else None
        ),
        keep_attrs=keep_attrs,
        kwargs={
            "func": func,
            "axis": axis,
            "sort": sort,
            "split_out": split_out,
            "fill_value": fill_value,
            "method": method,
            "min_count": min_count,
            "skipna": skipna,
            "engine": engine,
            "reindex": reindex,
            "expected_groups": tuple(expected_groups),
            "isbin": isbins,
            "finalize_kwargs": finalize_kwargs,
            "dtype": dtype,
        },
    )

    # restore non-dim coord variables without the core dimension
    # TODO: shouldn't apply_ufunc handle this?
    for var in set(ds_broad.variables) - set(ds_broad.dims):
        if all(d not in ds_broad[var].dims for d in dim_tuple):
            actual[var] = ds_broad[var]

    for name, expect, by_ in zip(group_names, expected_groups, by_broad):
        # Can't remove this till xarray handles IntervalIndex
        if isinstance(expect, pd.IntervalIndex):
            expect = expect.to_numpy()
        if isinstance(actual, xr.Dataset) and name in actual:
            actual = actual.drop_vars(name)
        # When grouping by MultiIndex, expect is an pd.Index wrapping
        # an object array of tuples
        if name in ds_broad.indexes and isinstance(ds_broad.indexes[name], pd.MultiIndex):
            levelnames = ds_broad.indexes[name].names
            expect = pd.MultiIndex.from_tuples(expect.values, names=levelnames)
            actual[name] = expect
            if Version(xr.__version__) > Version("2022.03.0"):
                actual = actual.set_coords(levelnames)
        else:
            actual[name] = expect
        if keep_attrs:
            actual[name].attrs = by_.attrs

    if unindexed_dims:
        actual = actual.drop_vars(unindexed_dims)

    if nby == 1:
        for var in actual:
            if isinstance(obj, xr.Dataset):
                template = obj[var]
            else:
                template = obj

            if actual[var].ndim > 1:
                actual[var] = _restore_dim_order(actual[var], template, by_broad[0])

    if missing_dim:
        for k, v in missing_dim.items():
            missing_group_dims = {d: size for d, size in group_sizes.items() if d not in v.dims}
            # The expand_dims is for backward compat with xarray's questionable behaviour
            if missing_group_dims:
                actual[k] = v.expand_dims(missing_group_dims).variable
            else:
                actual[k] = v.variable

    if isinstance(obj, xr.DataArray):
        return obj._from_temp_dataset(actual)
    else:
        return actual


def rechunk_for_cohorts(
    obj: T_DataArray | T_Dataset,
    dim: str,
    labels: T_DataArray,
    force_new_chunk_at,
    chunksize: int | None = None,
    ignore_old_chunks: bool = False,
    debug: bool = False,
):
    """
    Rechunks array so that each new chunk contains groups that always occur together.

    Parameters
    ----------
    obj : DataArray or Dataset
        array to rechunk
    dim : str
        Dimension to rechunk
    labels : DataArray
        1D Group labels to align chunks with. This routine works
        well when ``labels`` has repeating patterns: e.g.
        ``1, 2, 3, 1, 2, 3, 4, 1, 2, 3`` though there is no requirement
        that the pattern must contain sequences.
    force_new_chunk_at : Sequence
        Labels at which we always start a new chunk. For
        the example ``labels`` array, this would be `1`.
    chunksize : int, optional
        nominal chunk size. Chunk size is exceded when the label
        in ``force_new_chunk_at`` is less than ``chunksize//2`` elements away.
        If None, uses median chunksize along ``dim``.

    Returns
    -------
    DataArray or Dataset
        Xarray object with rechunked arrays.
    """
    return _rechunk(
        rechunk_array_for_cohorts,
        obj,
        dim,
        labels,
        force_new_chunk_at=force_new_chunk_at,
        chunksize=chunksize,
        ignore_old_chunks=ignore_old_chunks,
        debug=debug,
    )


def rechunk_for_blockwise(obj: T_DataArray | T_Dataset, dim: str, labels: T_DataArray):
    """
    Rechunks array so that group boundaries line up with chunk boundaries, allowing
    embarassingly parallel group reductions.

    This only works when the groups are sequential
    (e.g. labels = ``[0,0,0,1,1,1,1,2,2]``).
    Such patterns occur when using ``.resample``.

    Parameters
    ----------
    obj : DataArray or Dataset
        Array to rechunk
    dim : hashable
        Name of dimension to rechunk
    labels : DataArray
        Group labels

    Returns
    -------
    DataArray or Dataset
        Xarray object with rechunked arrays.
    """
    return _rechunk(rechunk_array_for_blockwise, obj, dim, labels)


def _rechunk(func, obj, dim, labels, **kwargs):
    """Common logic for rechunking xarray objects."""
    obj = obj.copy(deep=True)

    if isinstance(obj, xr.Dataset):
        for var in obj:
            if obj[var].chunks is not None:
                obj[var] = obj[var].copy(
                    data=func(
                        obj[var].data, axis=obj[var].get_axis_num(dim), labels=labels.data, **kwargs
                    )
                )
    else:
        if obj.chunks is not None:
            obj = obj.copy(
                data=func(obj.data, axis=obj.get_axis_num(dim), labels=labels.data, **kwargs)
            )

    return obj


def resample_reduce(
    resampler: Resample,
    func: str | Aggregation,
    keep_attrs: bool = True,
    **kwargs,
):

    obj = resampler._obj
    dim = resampler._group_dim

    # this creates a label DataArray since resample doesn't do that somehow
    tostack = []
    for idx, slicer in enumerate(resampler._group_indices):
        if slicer.stop is None:
            stop = resampler._obj.sizes[dim]
        else:
            stop = slicer.stop
        tostack.append(idx * np.ones((stop - slicer.start,), dtype=np.int32))
    by = xr.DataArray(np.hstack(tostack), dims=(dim,), name="__resample_dim__")

    result = (
        xarray_reduce(
            obj,
            by,
            func=func,
            method="blockwise",
            keep_attrs=keep_attrs,
            **kwargs,
        )
        .rename({"__resample_dim__": dim})
        .transpose(dim, ...)
    )
    result[dim] = resampler._unique_coord.data
    return result<|MERGE_RESOLUTION|>--- conflicted
+++ resolved
@@ -65,14 +65,9 @@
     dim: Dims | ellipsis = None,
     split_out: int = 1,
     fill_value=None,
-<<<<<<< HEAD
+    dtype: np.typing.DTypeLike = None,
     method: T_Method = "map-reduce",
     engine: T_Engine = "numpy",
-=======
-    dtype: np.typing.DTypeLike = None,
-    method: str = "map-reduce",
-    engine: str = "numpy",
->>>>>>> 72dfc874
     keep_attrs: bool | None = True,
     skipna: bool | None = None,
     min_count: int | None = None,
