--- conflicted
+++ resolved
@@ -258,9 +258,6 @@
     nchunks = math.prod(len(c) for c in chunks)
     approx_chunk_size = math.prod(c[0] for c in chunks)
 
-<<<<<<< HEAD
-    labels = np.broadcast_to(labels, shape[-labels.ndim :])
-=======
     # Shortcut for 1D with size-1 chunks
     if shape == (nchunks,):
         rows_array = np.arange(nchunks)
@@ -272,7 +269,6 @@
     cols = []
     # Add one to handle the -1 sentinel value
     label_is_present = np.zeros((nlabels + 1,), dtype=bool)
->>>>>>> 627bf2b6
     ilabels = np.arange(nlabels)
 
     def chunk_unique(labels, slicer, nlabels, label_is_present=None):
@@ -318,14 +314,8 @@
             uniques = chunk_unique(labels, region, nlabels, label_is_present)
             cols.append(uniques)
             label_is_present[:] = False
-
+    rows_array = np.repeat(np.arange(nchunks), tuple(len(col) for col in cols))
     cols_array = np.concatenate(cols)
-<<<<<<< HEAD
-    rows_array = np.repeat(np.arange(nchunks), tuple(len(col) for col in cols))
-    data = np.broadcast_to(np.array(1, dtype=np.uint8), rows_array.shape)
-    bitmask = csc_array((data, (rows_array, cols_array)), dtype=bool, shape=(nchunks, nlabels))
-=======
->>>>>>> 627bf2b6
 
     return make_bitmask(rows_array, cols_array)
 
