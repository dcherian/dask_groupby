from __future__ import annotations

import copy
import itertools
import math
import operator
import sys
import warnings
from collections import namedtuple
from collections.abc import Mapping, Sequence
from functools import partial, reduce
from numbers import Integral
from typing import (
    TYPE_CHECKING,
    Any,
    Callable,
    Literal,
    Union,
    overload,
)

import numpy as np
import numpy_groupies as npg
import pandas as pd
import toolz as tlz

from . import xrdtypes
from .aggregate_flox import _prepare_for_flox
from .aggregations import (
    Aggregation,
    _atleast_1d,
    _initialize_aggregation,
    generic_aggregate,
)
from .cache import memoize
from .xrutils import is_duck_array, is_duck_dask_array, isnull, module_available

HAS_NUMBAGG = module_available("numbagg")

if TYPE_CHECKING:
    try:
        if sys.version_info < (3, 11):
            from typing_extensions import Unpack
        else:
            from typing import Unpack
    except (ModuleNotFoundError, ImportError):
        Unpack: Any  # type: ignore

    import dask.array.Array as DaskArray

    T_DuckArray = Union[np.ndarray, DaskArray]  # Any ?
    T_By = T_DuckArray
    T_Bys = tuple[T_By, ...]
    T_ExpectIndex = Union[pd.Index]
    T_ExpectIndexTuple = tuple[T_ExpectIndex, ...]
    T_ExpectIndexOpt = Union[T_ExpectIndex, None]
    T_ExpectIndexOptTuple = tuple[T_ExpectIndexOpt, ...]
    T_Expect = Union[Sequence, np.ndarray, T_ExpectIndex]
    T_ExpectTuple = tuple[T_Expect, ...]
    T_ExpectOpt = Union[Sequence, np.ndarray, T_ExpectIndexOpt]
    T_ExpectOptTuple = tuple[T_ExpectOpt, ...]
    T_ExpectedGroups = Union[T_Expect, T_ExpectOptTuple]
    T_ExpectedGroupsOpt = Union[T_ExpectedGroups, None]
    T_Func = Union[str, Callable]
    T_Funcs = Union[T_Func, Sequence[T_Func]]
    T_Agg = Union[str, Aggregation]
    T_Axis = int
    T_Axes = tuple[T_Axis, ...]
    T_AxesOpt = Union[T_Axis, T_Axes, None]
    T_Dtypes = Union[np.typing.DTypeLike, Sequence[np.typing.DTypeLike], None]
    T_FillValues = Union[np.typing.ArrayLike, Sequence[np.typing.ArrayLike], None]
<<<<<<< HEAD
    T_Engine = Literal["flox", "numpy", "numba"]
    T_EngineOpt = None | T_Engine
=======
    T_Engine = Literal["flox", "numpy", "numba", "numbagg"]
>>>>>>> 9f82e19d
    T_Method = Literal["map-reduce", "blockwise", "cohorts"]
    T_IsBins = Union[bool | Sequence[bool]]


IntermediateDict = dict[Union[str, Callable], Any]
FinalResultsDict = dict[str, Union["DaskArray", np.ndarray]]
FactorProps = namedtuple("FactorProps", "offset_group nan_sentinel nanmask")

# This dummy axis is inserted using np.expand_dims
# and then reduced over during the combine stage by
# _simple_combine.
DUMMY_AXIS = -2


def _issorted(arr):
    return (arr[:-1] <= arr[1:]).all()


def _is_arg_reduction(func: T_Agg) -> bool:
    if isinstance(func, str) and func in ["argmin", "argmax", "nanargmax", "nanargmin"]:
        return True
    if isinstance(func, Aggregation) and func.reduction_type == "argreduce":
        return True
    return False


def _is_minmax_reduction(func: T_Agg) -> bool:
    return not _is_arg_reduction(func) and (
        isinstance(func, str) and ("max" in func or "min" in func)
    )


def _is_first_last_reduction(func: T_Agg) -> bool:
    return isinstance(func, str) and func in ["nanfirst", "nanlast", "first", "last"]


def _get_expected_groups(by: T_By, sort: bool) -> T_ExpectIndex:
    if is_duck_dask_array(by):
        raise ValueError("Please provide expected_groups if not grouping by a numpy array.")
    flatby = by.reshape(-1)
    expected = pd.unique(flatby[~isnull(flatby)])
    return _convert_expected_groups_to_index((expected,), isbin=(False,), sort=sort)[0]


def _get_chunk_reduction(reduction_type: Literal["reduce", "argreduce"]) -> Callable:
    if reduction_type == "reduce":
        return chunk_reduce
    elif reduction_type == "argreduce":
        return chunk_argreduce
    else:
        raise ValueError(f"Unknown reduction type: {reduction_type}")


def is_nanlen(reduction: T_Func) -> bool:
    return isinstance(reduction, str) and reduction == "nanlen"


def _move_reduce_dims_to_end(arr: np.ndarray, axis: T_Axes) -> np.ndarray:
    """Transpose `arr` by moving `axis` to the end."""
    axis = tuple(axis)
    order = tuple(ax for ax in np.arange(arr.ndim) if ax not in axis) + axis
    arr = arr.transpose(order)
    return arr


def _collapse_axis(arr: np.ndarray, naxis: int) -> np.ndarray:
    """Reshape so that the last `naxis` axes are collapsed to one axis."""
    newshape = arr.shape[:-naxis] + (math.prod(arr.shape[-naxis:]),)
    return arr.reshape(newshape)


@memoize
def _get_optimal_chunks_for_groups(chunks, labels):
    chunkidx = np.cumsum(chunks) - 1
    # what are the groups at chunk boundaries
    labels_at_chunk_bounds = _unique(labels[chunkidx])
    # what's the last index of all groups
    last_indexes = npg.aggregate_numpy.aggregate(labels, np.arange(len(labels)), func="last")
    # what's the last index of groups at the chunk boundaries.
    lastidx = last_indexes[labels_at_chunk_bounds]

    if len(chunkidx) == len(lastidx) and (chunkidx == lastidx).all():
        return chunks

    first_indexes = npg.aggregate_numpy.aggregate(labels, np.arange(len(labels)), func="first")
    firstidx = first_indexes[labels_at_chunk_bounds]

    newchunkidx = [0]
    for c, f, l in zip(chunkidx, firstidx, lastidx):  # noqa
        Δf = abs(c - f)
        Δl = abs(c - l)
        if c == 0 or newchunkidx[-1] > l:
            continue
        if Δf < Δl and f > newchunkidx[-1]:
            newchunkidx.append(f)
        else:
            newchunkidx.append(l + 1)
    if newchunkidx[-1] != chunkidx[-1] + 1:
        newchunkidx.append(chunkidx[-1] + 1)
    newchunks = np.diff(newchunkidx)

    assert sum(newchunks) == sum(chunks)
    return tuple(newchunks)


def _unique(a: np.ndarray) -> np.ndarray:
    """Much faster to use pandas unique and sort the results.
    np.unique sorts before uniquifying and is slow."""
    return np.sort(pd.unique(a.reshape(-1)))


@memoize
def find_group_cohorts(labels, chunks, merge: bool = True) -> dict:
    """
    Finds groups labels that occur together aka "cohorts"

    If available, results are cached in a 1MB cache managed by `cachey`.
    This allows us to be quick when repeatedly calling groupby_reduce
    for arrays with the same chunking (e.g. an xarray Dataset).

    Parameters
    ----------
    labels : np.ndarray
        mD Array of group labels
    chunks : tuple
        nD array that is being reduced
    merge : bool, optional
        Attempt to merge cohorts when one cohort's chunks are a subset
        of another cohort's chunks.

    Returns
    -------
    cohorts: dict_values
        Iterable of cohorts
    """
    import dask

    # To do this, we must have values in memory so casting to numpy should be safe
    labels = np.asarray(labels)

    # Build an array with the shape of labels, but where every element is the "chunk number"
    # 1. First subset the array appropriately
    axis = range(-labels.ndim, 0)
    # Easier to create a dask array and use the .blocks property
    array = dask.array.ones(tuple(sum(c) for c in chunks), chunks=chunks)
    labels = np.broadcast_to(labels, array.shape[-labels.ndim :])

    #  Iterate over each block and create a new block of same shape with "chunk number"
    shape = tuple(array.blocks.shape[ax] for ax in axis)
    blocks = np.empty(math.prod(shape), dtype=object)
    for idx, block in enumerate(array.blocks.ravel()):
        blocks[idx] = np.full(tuple(block.shape[ax] for ax in axis), idx)
    which_chunk = np.block(blocks.reshape(shape).tolist()).reshape(-1)

    raveled = labels.reshape(-1)
    # these are chunks where a label is present
    label_chunks = pd.Series(which_chunk).groupby(raveled).unique()

    # These invert the label_chunks mapping so we know which labels occur together.
    def invert(x) -> tuple[np.ndarray, ...]:
        arr = label_chunks.get(x)
        return tuple(arr)  # type: ignore [arg-type] # pandas issue?

    chunks_cohorts = tlz.groupby(invert, label_chunks.keys())

    if merge:
        # First sort by number of chunks occupied by cohort
        sorted_chunks_cohorts = dict(
            sorted(chunks_cohorts.items(), key=lambda kv: len(kv[0]), reverse=True)
        )

        items = tuple(sorted_chunks_cohorts.items())

        merged_cohorts = {}
        merged_keys = []

        # Now we iterate starting with the longest number of chunks,
        # and then merge in cohorts that are present in a subset of those chunks
        # I think this is suboptimal and must fail at some point.
        # But it might work for most cases. There must be a better way...
        for idx, (k1, v1) in enumerate(items):
            if k1 in merged_keys:
                continue
            merged_cohorts[k1] = copy.deepcopy(v1)
            for k2, v2 in items[idx + 1 :]:
                if k2 in merged_keys:
                    continue
                if set(k2).issubset(set(k1)):
                    merged_cohorts[k1].extend(v2)
                    merged_keys.append(k2)

        # make sure each cohort is sorted after merging
        sorted_merged_cohorts = {k: sorted(v) for k, v in merged_cohorts.items()}
        # sort by first label in cohort
        # This will help when sort=True (default)
        # and we have to resort the dask array
        return dict(sorted(sorted_merged_cohorts.items(), key=lambda kv: kv[1][0]))

    else:
        return chunks_cohorts


def rechunk_for_cohorts(
    array: DaskArray,
    axis: T_Axis,
    labels: np.ndarray,
    force_new_chunk_at: Sequence,
    chunksize: int | None = None,
    ignore_old_chunks: bool = False,
    debug: bool = False,
) -> DaskArray:
    """
    Rechunks array so that each new chunk contains groups that always occur together.

    Parameters
    ----------
    array : dask.array.Array
        array to rechunk
    axis : int
        Axis to rechunk
    labels : np.array
        1D Group labels to align chunks with. This routine works
        well when ``labels`` has repeating patterns: e.g.
        ``1, 2, 3, 1, 2, 3, 4, 1, 2, 3`` though there is no requirement
        that the pattern must contain sequences.
    force_new_chunk_at : Sequence
        Labels at which we always start a new chunk. For
        the example ``labels`` array, this would be `1`.
    chunksize : int, optional
        nominal chunk size. Chunk size is exceeded when the label
        in ``force_new_chunk_at`` is less than ``chunksize//2`` elements away.
        If None, uses median chunksize along axis.

    Returns
    -------
    dask.array.Array
        rechunked array
    """
    if chunksize is None:
        chunksize = np.median(array.chunks[axis]).astype(int)

    if len(labels) != array.shape[axis]:
        raise ValueError(
            "labels must be equal to array.shape[axis]. "
            f"Received length {len(labels)}.  Expected length {array.shape[axis]}"
        )

    force_new_chunk_at = _atleast_1d(force_new_chunk_at)
    oldchunks = array.chunks[axis]
    oldbreaks = np.insert(np.cumsum(oldchunks), 0, 0)
    if debug:
        labels_at_breaks = labels[oldbreaks[:-1]]
        print(labels_at_breaks[:40])

    isbreak = np.isin(labels, force_new_chunk_at)
    if not np.any(isbreak):
        raise ValueError("One or more labels in ``force_new_chunk_at`` not present in ``labels``.")

    divisions = []
    counter = 1
    for idx, lab in enumerate(labels):
        if lab in force_new_chunk_at or idx == 0:
            divisions.append(idx)
            counter = 1
            continue

        next_break = np.nonzero(isbreak[idx:])[0]
        if next_break.any():
            next_break_is_close = next_break[0] <= chunksize // 2
        else:
            next_break_is_close = False

        if (not ignore_old_chunks and idx in oldbreaks) or (
            counter >= chunksize and not next_break_is_close
        ):
            divisions.append(idx)
            counter = 1
            continue

        counter += 1

    divisions.append(len(labels))
    if debug:
        labels_at_breaks = labels[divisions[:-1]]
        print(labels_at_breaks[:40])

    newchunks = tuple(np.diff(divisions))
    if debug:
        print(divisions[:10], newchunks[:10])
        print(divisions[-10:], newchunks[-10:])
    assert sum(newchunks) == len(labels)

    if newchunks == array.chunks[axis]:
        return array
    else:
        return array.rechunk({axis: newchunks})


def rechunk_for_blockwise(array: DaskArray, axis: T_Axis, labels: np.ndarray) -> DaskArray:
    """
    Rechunks array so that group boundaries line up with chunk boundaries, allowing
    embarrassingly parallel group reductions.

    This only works when the groups are sequential
    (e.g. labels = ``[0,0,0,1,1,1,1,2,2]``).
    Such patterns occur when using ``.resample``.

    Parameters
    ----------
    array : DaskArray
        Array to rechunk
    axis : int
        Axis along which to rechunk the array.
    labels : np.ndarray
        Group labels

    Returns
    -------
    DaskArray
        Rechunked array
    """
    labels = factorize_((labels,), axes=())[0]
    chunks = array.chunks[axis]
    newchunks = _get_optimal_chunks_for_groups(chunks, labels)
    if newchunks == chunks:
        return array
    else:
        return array.rechunk({axis: newchunks})


def reindex_(
    array: np.ndarray,
    from_,
    to,
    fill_value: Any = None,
    axis: T_Axis = -1,
    promote: bool = False,
) -> np.ndarray:
    if not isinstance(to, pd.Index):
        if promote:
            to = pd.Index(to)
        else:
            raise ValueError("reindex requires a pandas.Index or promote=True")

    if to.ndim > 1:
        raise ValueError(f"Cannot reindex to a multidimensional array: {to}")

    if array.shape[axis] == 0:
        # all groups were NaN
        reindexed = np.full(array.shape[:-1] + (len(to),), fill_value, dtype=array.dtype)
        return reindexed

    from_ = pd.Index(from_)
    # short-circuit for trivial case
    if from_.equals(to):
        return array

    if from_.dtype.kind == "O" and isinstance(from_[0], tuple):
        raise NotImplementedError(
            "Currently does not support reindexing with object arrays of tuples. "
            "These occur when grouping by multi-indexed variables in xarray."
        )
    idx = from_.get_indexer(to)
    indexer = [slice(None, None)] * array.ndim
    indexer[axis] = idx
    reindexed = array[tuple(indexer)]
    if any(idx == -1):
        if fill_value is None:
            raise ValueError("Filling is required. fill_value cannot be None.")
        indexer[axis] = idx == -1
        # This allows us to match xarray's type promotion rules
        if fill_value is xrdtypes.NA or isnull(fill_value):
            new_dtype, fill_value = xrdtypes.maybe_promote(reindexed.dtype)
            reindexed = reindexed.astype(new_dtype, copy=False)
        reindexed[tuple(indexer)] = fill_value
    return reindexed


def offset_labels(labels: np.ndarray, ngroups: int) -> tuple[np.ndarray, int]:
    """
    Offset group labels by dimension. This is used when we
    reduce over a subset of the dimensions of by. It assumes that the reductions
    dimensions have been flattened in the last dimension
    Copied from xhistogram &
    https://stackoverflow.com/questions/46256279/bin-elements-per-row-vectorized-2d-bincount-for-numpy
    """
    assert labels.ndim > 1
    offset: np.ndarray = (
        labels + np.arange(math.prod(labels.shape[:-1])).reshape((*labels.shape[:-1], -1)) * ngroups
    )
    # -1 indicates NaNs. preserve these otherwise we aggregate in the wrong groups!
    offset[labels == -1] = -1
    size: int = math.prod(labels.shape[:-1]) * ngroups
    return offset, size


@overload
def factorize_(
    by: T_Bys,
    axes: T_Axes,
    *,
    fastpath: Literal[True],
    expected_groups: T_ExpectIndexOptTuple | None = None,
    reindex: bool = False,
    sort: bool = True,
) -> tuple[np.ndarray, tuple[np.ndarray, ...], tuple[int, ...], int, int, None]:
    ...


@overload
def factorize_(
    by: T_Bys,
    axes: T_Axes,
    *,
    expected_groups: T_ExpectIndexOptTuple | None = None,
    reindex: bool = False,
    sort: bool = True,
    fastpath: Literal[False] = False,
) -> tuple[np.ndarray, tuple[np.ndarray, ...], tuple[int, ...], int, int, FactorProps]:
    ...


@overload
def factorize_(
    by: T_Bys,
    axes: T_Axes,
    *,
    expected_groups: T_ExpectIndexOptTuple | None = None,
    reindex: bool = False,
    sort: bool = True,
    fastpath: bool = False,
) -> tuple[np.ndarray, tuple[np.ndarray, ...], tuple[int, ...], int, int, FactorProps | None]:
    ...


def factorize_(
    by: T_Bys,
    axes: T_Axes,
    *,
    expected_groups: T_ExpectIndexOptTuple | None = None,
    reindex: bool = False,
    sort: bool = True,
    fastpath: bool = False,
) -> tuple[np.ndarray, tuple[np.ndarray, ...], tuple[int, ...], int, int, FactorProps | None]:
    """
    Returns an array of integer  codes  for groups (and associated data)
    by wrapping pd.cut and pd.factorize (depending on isbin).
    This method handles reindex and sort so that we don't spend time reindexing / sorting
    a possibly large results array. Instead we set up the appropriate integer codes (group_idx)
    so that the results come out in the appropriate order.
    """
    if expected_groups is None:
        expected_groups = (None,) * len(by)

    factorized = []
    found_groups = []
    for groupvar, expect in zip(by, expected_groups):
        flat = groupvar.reshape(-1)
        if isinstance(expect, pd.RangeIndex):
            # idx is a view of the original `by` array
            # copy here so we don't have a race condition with the
            # group_idx[nanmask] = nan_sentinel assignment later
            # this is important in shared-memory parallelism with dask
            # TODO: figure out how to avoid this
            idx = flat.copy()
            found_groups.append(np.array(expect))
            # TODO: fix by using masked integers
            idx[idx > expect[-1]] = -1

        elif isinstance(expect, pd.IntervalIndex):
            if expect.closed == "both":
                raise NotImplementedError
            bins = np.concatenate([expect.left.to_numpy(), expect.right.to_numpy()[[-1]]])

            # digitize is 0 or idx.max() for values outside the bounds of all intervals
            # make it behave like pd.cut which uses -1:
            if len(bins) > 1:
                right = expect.closed_right
                idx = np.digitize(
                    flat,
                    bins=bins.view(np.int64) if bins.dtype.kind == "M" else bins,
                    right=right,
                )
                idx -= 1
                within_bins = flat <= bins.max() if right else flat < bins.max()
                idx[~within_bins] = -1
            else:
                idx = np.zeros_like(flat, dtype=np.intp) - 1

            found_groups.append(np.array(expect))
        else:
            if expect is not None and reindex:
                sorter = np.argsort(expect)
                groups = expect[(sorter,)] if sort else expect
                idx = np.searchsorted(expect, flat, sorter=sorter)
                mask = ~np.isin(flat, expect) | isnull(flat) | (idx == len(expect))
                if not sort:
                    # idx is the index in to the sorted array.
                    # if we didn't want sorting, unsort it back
                    idx[(idx == len(expect),)] = -1
                    idx = sorter[(idx,)]
                idx[mask] = -1
            else:
                idx, groups = pd.factorize(flat, sort=sort)  # type: ignore # pandas issue?

            found_groups.append(np.array(groups))
        factorized.append(idx.reshape(groupvar.shape))

    grp_shape = tuple(len(grp) for grp in found_groups)
    ngroups = math.prod(grp_shape)
    if len(by) > 1:
        group_idx = np.ravel_multi_index(factorized, grp_shape, mode="wrap")
        # NaNs; as well as values outside the bins are coded by -1
        # Restore these after the raveling
        nan_by_mask = reduce(np.logical_or, [(f == -1) for f in factorized])
        group_idx[nan_by_mask] = -1
    else:
        group_idx = factorized[0]

    if fastpath:
        return group_idx, tuple(found_groups), grp_shape, ngroups, ngroups, None

    if len(axes) == 1 and groupvar.ndim > 1:
        # Not reducing along all dimensions of by
        # this is OK because for 3D by and axis=(1,2),
        # we collapse to a 2D by and axis=-1
        offset_group = True
        group_idx, size = offset_labels(group_idx.reshape(by[0].shape), ngroups)
    else:
        size = ngroups
        offset_group = False

    # numpy_groupies cannot deal with group_idx = -1
    # so we'll add use ngroups as the sentinel
    # note we cannot simply remove the NaN locations;
    # that would mess up argmax, argmin
    nan_sentinel = size if offset_group else ngroups
    nanmask = group_idx == -1
    if nanmask.any():
        # bump it up so there's a place to assign values to the nan_sentinel index
        size += 1
    group_idx[nanmask] = nan_sentinel

    props = FactorProps(offset_group, nan_sentinel, nanmask)
    return group_idx, tuple(found_groups), grp_shape, ngroups, size, props


def chunk_argreduce(
    array_plus_idx: tuple[np.ndarray, ...],
    by: np.ndarray,
    func: T_Funcs,
    expected_groups: pd.Index | None,
    axis: T_AxesOpt,
    fill_value: T_FillValues,
    dtype: T_Dtypes = None,
    reindex: bool = False,
    engine: T_Engine = "numpy",
    sort: bool = True,
) -> IntermediateDict:
    """
    Per-chunk arg reduction.

    Expects a tuple of (array, index along reduction axis). Inspired by
    dask.array.reductions.argtopk
    """
    array, idx = array_plus_idx
    by = np.broadcast_to(by, array.shape)

    results = chunk_reduce(
        array,
        by,
        func,
        expected_groups=None,
        axis=axis,
        fill_value=fill_value,
        dtype=dtype,
        engine=engine,
        sort=sort,
    )
    if not isnull(results["groups"]).all():
        idx = np.broadcast_to(idx, array.shape)

        # array, by get flattened to 1D before passing to npg
        # so the indexes need to be unraveled
        newidx = np.unravel_index(results["intermediates"][1], array.shape)

        # Now index into the actual "global" indexes `idx`
        results["intermediates"][1] = idx[newidx]

    if reindex and expected_groups is not None:
        results["intermediates"][1] = reindex_(
            results["intermediates"][1], results["groups"].squeeze(), expected_groups, fill_value=0
        )

    assert results["intermediates"][0].shape == results["intermediates"][1].shape

    return results


def chunk_reduce(
    array: np.ndarray,
    by: np.ndarray,
    func: T_Funcs,
    expected_groups: pd.Index | None,
    axis: T_AxesOpt = None,
    fill_value: T_FillValues = None,
    dtype: T_Dtypes = None,
    reindex: bool = False,
    engine: T_Engine = "numpy",
    kwargs: Sequence[dict] | None = None,
    sort: bool = True,
) -> IntermediateDict:
    """
    Wrapper for numpy_groupies aggregate that supports nD ``array`` and
    mD ``by``.

    Core groupby reduction using numpy_groupies. Uses ``pandas.factorize`` to factorize
    ``by``. Offsets the groups if not reducing along all dimensions of ``by``.
    Always ravels ``by`` to 1D, flattens appropriate dimensions of array.

    When dask arrays are passed to groupby_reduce, this function is called on every
    block.

    Parameters
    ----------
    array : numpy.ndarray
        Array of values to reduced
    by : numpy.ndarray
        Array to group by.
    func : str or Callable or Sequence[str] or Sequence[Callable]
        Name of reduction or function, passed to numpy_groupies.
        Supports multiple reductions.
    axis : (optional) int or Sequence[int]
        If None, reduce along all dimensions of array.
        Else reduce along specified axes.

    Returns
    -------
    dict
    """

    if not (isinstance(func, str) or callable(func)):
        funcs = func
    else:
        funcs = (func,)
    nfuncs = len(funcs)

    if isinstance(dtype, Sequence):
        dtypes = dtype
    else:
        dtypes = (dtype,) * nfuncs
    assert len(dtypes) >= nfuncs

    if isinstance(fill_value, Sequence):
        fill_values = fill_value
    else:
        fill_values = (fill_value,) * nfuncs
    assert len(fill_values) >= nfuncs

    if isinstance(kwargs, Sequence):
        kwargss = kwargs
    else:
        kwargss = ({},) * nfuncs
    assert len(kwargss) >= nfuncs

    if isinstance(axis, Sequence):
        axes: T_Axes = axis
        nax = len(axes)
    else:
        nax = by.ndim
        if axis is None:
            axes = ()
        else:
            axes = (axis,) * nax

    assert by.ndim <= array.ndim

    final_array_shape = array.shape[:-nax] + (1,) * (nax - 1)
    final_groups_shape = (1,) * (nax - 1)

    if 1 < nax < by.ndim:
        # when axis is a tuple
        # collapse and move reduction dimensions to the end
        by = _collapse_axis(by, nax)
        array = _collapse_axis(array, nax)
        axes = (-1,)
        nax = 1

    # if indices=[2,2,2], npg assumes groups are (0, 1, 2);
    # and will return a result that is bigger than necessary
    # avoid by factorizing again so indices=[2,2,2] is changed to
    # indices=[0,0,0]. This is necessary when combining block results
    # factorize can handle strings etc unlike digitize
    group_idx, grps, found_groups_shape, _, size, props = factorize_(
        (by,), axes, expected_groups=(expected_groups,), reindex=reindex, sort=sort
    )
    groups = grps[0]

    if nax > 1:
        needs_broadcast = any(
            group_idx.shape[ax] != array.shape[ax] and group_idx.shape[ax] == 1
            for ax in range(-nax, 0)
        )
        if needs_broadcast:
            group_idx = np.broadcast_to(group_idx, array.shape[-by.ndim :])
    # always reshape to 1D along group dimensions
    newshape = array.shape[: array.ndim - by.ndim] + (math.prod(array.shape[-by.ndim :]),)
    array = array.reshape(newshape)
    group_idx = group_idx.reshape(-1)

    assert group_idx.ndim == 1

    if engine is None:
        engine = _choose_engine(by, func)

    empty = np.all(props.nanmask)

    results: IntermediateDict = {"groups": [], "intermediates": []}
    if reindex and expected_groups is not None:
        # TODO: what happens with binning here?
        results["groups"] = expected_groups.to_numpy()
    else:
        if empty:
            results["groups"] = np.array([np.nan])
        else:
            results["groups"] = groups

    # npg's argmax ensures that index of first "max" is returned assuming there
    # are many elements equal to the "max". Sorting messes this up totally.
    # so we skip this for argreductions
    if engine == "flox":
        # is_arg_reduction = any("arg" in f for f in func if isinstance(f, str))
        # if not is_arg_reduction:
        group_idx, array = _prepare_for_flox(group_idx, array)

    final_array_shape += results["groups"].shape
    final_groups_shape += results["groups"].shape

    # we commonly have func=(..., "nanlen", "nanlen") when
    # counts are needed for the final result as well as for masking
    # optimize that out.
    previous_reduction: T_Func = ""
    for reduction, fv, kw, dt in zip(funcs, fill_values, kwargss, dtypes):
        if empty:
            result = np.full(shape=final_array_shape, fill_value=fv)
        else:
            if is_nanlen(reduction) and is_nanlen(previous_reduction):
                result = results["intermediates"][-1]

            # fill_value here is necessary when reducing with "offset" groups
            kw_func = dict(size=size, dtype=dt, fill_value=fv)
            kw_func.update(kw)

            if callable(reduction):
                # passing a custom reduction for npg to apply per-group is really slow!
                # So this `reduction` has to do the groupby-aggregation
                result = reduction(group_idx, array, **kw_func)
            else:
                result = generic_aggregate(
                    group_idx, array, axis=-1, engine=engine, func=reduction, **kw_func
                ).astype(dt, copy=False)
            if np.any(props.nanmask):
                # remove NaN group label which should be last
                result = result[..., :-1]
            result = result.reshape(final_array_shape[:-1] + found_groups_shape)
        results["intermediates"].append(result)

    results["groups"] = np.broadcast_to(results["groups"], final_groups_shape)
    return results


def _squeeze_results(results: IntermediateDict, axis: T_Axes) -> IntermediateDict:
    # at the end we squeeze out extra dims
    groups = results["groups"]
    newresults: IntermediateDict = {"groups": [], "intermediates": []}
    newresults["groups"] = np.squeeze(
        groups, axis=tuple(ax for ax in range(groups.ndim - 1) if groups.shape[ax] == 1)
    )
    for v in results["intermediates"]:
        squeeze_ax = tuple(ax for ax in sorted(axis)[:-1] if v.shape[ax] == 1)
        newresults["intermediates"].append(np.squeeze(v, axis=squeeze_ax) if squeeze_ax else v)
    return newresults


def _finalize_results(
    results: IntermediateDict,
    agg: Aggregation,
    axis: T_Axes,
    expected_groups: pd.Index | None,
    fill_value: Any,
    reindex: bool,
) -> FinalResultsDict:
    """Finalize results by
    1. Squeezing out dummy dimensions
    2. Calling agg.finalize with intermediate results
    3. Mask using counts and fill with user-provided fill_value.
    4. reindex to expected_groups
    """
    squeezed = _squeeze_results(results, axis)

    min_count = agg.min_count
    if min_count > 0:
        counts = squeezed["intermediates"][-1]
        squeezed["intermediates"] = squeezed["intermediates"][:-1]

    # finalize step
    finalized: FinalResultsDict = {}
    if agg.finalize is None:
        finalized[agg.name] = squeezed["intermediates"][0]
    else:
        finalized[agg.name] = agg.finalize(*squeezed["intermediates"], **agg.finalize_kwargs)

    if min_count > 0:
        count_mask = counts < min_count
        if count_mask.any():
            # For one count_mask.any() prevents promoting bool to dtype(fill_value) unless
            # necessary
            if fill_value is None:
                raise ValueError("Filling is required but fill_value is None.")
            # This allows us to match xarray's type promotion rules
            if fill_value is xrdtypes.NA:
                new_dtype, fill_value = xrdtypes.maybe_promote(finalized[agg.name].dtype)
                finalized[agg.name] = finalized[agg.name].astype(new_dtype)
            finalized[agg.name] = np.where(count_mask, fill_value, finalized[agg.name])

    # Final reindexing has to be here to be lazy
    if not reindex and expected_groups is not None:
        finalized[agg.name] = reindex_(
            finalized[agg.name], squeezed["groups"], expected_groups, fill_value=fill_value
        )
        finalized["groups"] = expected_groups.to_numpy()
    else:
        finalized["groups"] = squeezed["groups"]

    finalized[agg.name] = finalized[agg.name].astype(agg.dtype["final"], copy=False)
    return finalized


def _aggregate(
    x_chunk,
    combine: Callable,
    agg: Aggregation,
    expected_groups: pd.Index | None,
    axis: T_Axes,
    keepdims,
    fill_value: Any,
    reindex: bool,
) -> FinalResultsDict:
    """Final aggregation step of tree reduction"""
    results = combine(x_chunk, agg, axis, keepdims, is_aggregate=True)
    return _finalize_results(results, agg, axis, expected_groups, fill_value, reindex)


def _expand_dims(results: IntermediateDict) -> IntermediateDict:
    results["intermediates"] = tuple(
        np.expand_dims(array, DUMMY_AXIS) for array in results["intermediates"]
    )
    return results


def _find_unique_groups(x_chunk) -> np.ndarray:
    from dask.base import flatten
    from dask.utils import deepmap

    unique_groups = _unique(np.asarray(tuple(flatten(deepmap(listify_groups, x_chunk)))))
    unique_groups = unique_groups[~isnull(unique_groups)]

    if len(unique_groups) == 0:
        unique_groups = np.array([np.nan])
    return unique_groups


def _simple_combine(
    x_chunk,
    agg: Aggregation,
    axis: T_Axes,
    keepdims: bool,
    reindex: bool,
    is_aggregate: bool = False,
) -> IntermediateDict:
    """
    'Simple' combination of blockwise results.

    1. After the blockwise groupby-reduce, all blocks contain a value for all possible groups,
       and are of the same shape; i.e. reindex must have been True
    2. _expand_dims was used to insert an extra axis DUMMY_AXIS
    3. Here we concatenate along DUMMY_AXIS, and then call the combine function along
       DUMMY_AXIS
    4. At the final aggregate step, we squeeze out DUMMY_AXIS
    """
    from dask.array.core import deepfirst
    from dask.utils import deepmap

    if not reindex:
        # We didn't reindex at the blockwise step
        # So now reindex before combining by reducing along DUMMY_AXIS
        unique_groups = _find_unique_groups(x_chunk)
        x_chunk = deepmap(
            partial(reindex_intermediates, agg=agg, unique_groups=unique_groups), x_chunk
        )
    else:
        unique_groups = deepfirst(x_chunk)["groups"]

    results: IntermediateDict = {"groups": unique_groups}
    results["intermediates"] = []
    axis_ = axis[:-1] + (DUMMY_AXIS,)
    for idx, combine in enumerate(agg.simple_combine):
        array = _conc2(x_chunk, key1="intermediates", key2=idx, axis=axis_)
        assert array.ndim >= 2
        with warnings.catch_warnings():
            warnings.filterwarnings("ignore", r"All-NaN (slice|axis) encountered")
            assert callable(combine)
            result = combine(array, axis=axis_, keepdims=True)
        if is_aggregate:
            # squeeze out DUMMY_AXIS if this is the last step i.e. called from _aggregate
            result = result.squeeze(axis=DUMMY_AXIS)
        results["intermediates"].append(result)
    return results


def _conc2(x_chunk, key1, key2=slice(None), axis: T_Axes | None = None) -> np.ndarray:
    """copied from dask.array.reductions.mean_combine"""
    from dask.array.core import _concatenate2
    from dask.utils import deepmap

    mapped = deepmap(lambda x: x[key1][key2], x_chunk)
    return _concatenate2(mapped, axes=axis)

    # This doesn't seem to improve things at all; and some tests fail...
    # from dask.array.core import concatenate3
    # for _ in range(mapped[0].ndim-1):
    #    mapped = [mapped]
    # return concatenate3(mapped)


def reindex_intermediates(x: IntermediateDict, agg: Aggregation, unique_groups) -> IntermediateDict:
    new_shape = x["groups"].shape[:-1] + (len(unique_groups),)
    newx: IntermediateDict = {"groups": np.broadcast_to(unique_groups, new_shape)}
    newx["intermediates"] = tuple(
        reindex_(
            v, from_=np.atleast_1d(x["groups"].squeeze()), to=pd.Index(unique_groups), fill_value=f
        )
        for v, f in zip(x["intermediates"], agg.fill_value["intermediate"])
    )
    return newx


def listify_groups(x: IntermediateDict):
    return list(np.atleast_1d(x["groups"].squeeze()))


def _grouped_combine(
    x_chunk,
    agg: Aggregation,
    axis: T_Axes,
    keepdims: bool,
    engine: T_Engine,
    is_aggregate: bool = False,
    sort: bool = True,
) -> IntermediateDict:
    """Combine intermediates step of tree reduction."""
    from dask.utils import deepmap

    if isinstance(x_chunk, dict):
        # Only one block at final step; skip one extra groupby
        return x_chunk

    if len(axis) != 1:
        # when there's only a single axis of reduction, we can just concatenate later,
        # reindexing is unnecessary
        # I bet we can minimize the amount of reindexing for mD reductions too, but it's complicated
        unique_groups = _find_unique_groups(x_chunk)
        x_chunk = deepmap(
            partial(reindex_intermediates, agg=agg, unique_groups=unique_groups), x_chunk
        )

    # these are negative axis indices useful for concatenating the intermediates
    neg_axis = tuple(range(-len(axis), 0))

    groups = _conc2(x_chunk, "groups", axis=neg_axis)

    if agg.reduction_type == "argreduce":
        # If "nanlen" was added for masking later, we need to account for that
        if agg.chunk[-1] == "nanlen":
            slicer = slice(None, -1)
        else:
            slicer = slice(None, None)

        # We need to send the intermediate array values & indexes at the same time
        # intermediates are (value e.g. max, index e.g. argmax, counts)
        array_idx = tuple(
            _conc2(x_chunk, key1="intermediates", key2=idx, axis=axis) for idx in (0, 1)
        )

        # for a single element along axis, we don't want to run the argreduction twice
        # This happens when we are reducing along an axis with a single chunk.
        avoid_reduction = array_idx[0].shape[axis[0]] == 1
        if avoid_reduction:
            results: IntermediateDict = {"groups": groups, "intermediates": list(array_idx)}
        else:
            results = chunk_argreduce(
                array_idx,
                groups,
                func=agg.combine[slicer],  # count gets treated specially next
                axis=axis,
                expected_groups=None,
                fill_value=agg.fill_value["intermediate"][slicer],
                dtype=agg.dtype["intermediate"][slicer],
                engine=engine,
                sort=sort,
            )

        if agg.chunk[-1] == "nanlen":
            counts = _conc2(x_chunk, key1="intermediates", key2=2, axis=axis)

            if avoid_reduction:
                results["intermediates"].append(counts)
            else:
                # sum the counts
                results["intermediates"].append(
                    chunk_reduce(
                        counts,
                        groups,
                        func="sum",
                        axis=axis,
                        expected_groups=None,
                        fill_value=(0,),
                        dtype=(np.intp,),
                        engine=engine,
                        sort=sort,
                    )["intermediates"][0]
                )

    elif agg.reduction_type == "reduce":
        # Here we reduce the intermediates individually
        results = {"groups": None, "intermediates": []}
        for idx, (combine, fv, dtype) in enumerate(
            zip(agg.combine, agg.fill_value["intermediate"], agg.dtype["intermediate"])
        ):
            array = _conc2(x_chunk, key1="intermediates", key2=idx, axis=axis)
            if array.shape[-1] == 0:
                # all empty when combined
                results["intermediates"].append(
                    np.empty(shape=(1,) * (len(axis) - 1) + (0,), dtype=dtype)
                )
                results["groups"] = np.empty(
                    shape=(1,) * (len(neg_axis) - 1) + (0,), dtype=groups.dtype
                )
            else:
                _results = chunk_reduce(
                    array,
                    groups,
                    func=combine,
                    axis=axis,
                    expected_groups=None,
                    fill_value=(fv,),
                    dtype=(dtype,),
                    engine=engine,
                    sort=sort,
                )
                results["intermediates"].append(*_results["intermediates"])
                results["groups"] = _results["groups"]
    return results


def _reduce_blockwise(
    array,
    by,
    agg: Aggregation,
    *,
    axis: T_Axes,
    expected_groups,
    fill_value,
    engine: T_Engine,
    sort,
    reindex,
) -> FinalResultsDict:
    """
    Blockwise groupby reduction that produces the final result. This code path is
    also used for non-dask array aggregations.
    """
    # for pure numpy grouping, we just use npg directly and avoid "finalizing"
    # (agg.finalize = None). We still need to do the reindexing step in finalize
    # so that everything matches the dask version.
    agg.finalize = None

    assert agg.finalize_kwargs is not None
    if isinstance(agg.finalize_kwargs, Mapping):
        finalize_kwargs_: tuple[dict[Any, Any], ...] = (agg.finalize_kwargs,)
    else:
        finalize_kwargs_ = agg.finalize_kwargs
    finalize_kwargs_ += ({},) + ({},)

    results = chunk_reduce(
        array,
        by,
        func=agg.numpy,
        axis=axis,
        expected_groups=expected_groups,
        # This fill_value should only apply to groups that only contain NaN observations
        # BUT there is funkiness when axis is a subset of all possible values
        # (see below)
        fill_value=agg.fill_value["numpy"],
        dtype=agg.dtype["numpy"],
        kwargs=finalize_kwargs_,
        engine=engine,
        sort=sort,
        reindex=reindex,
    )

    if _is_arg_reduction(agg):
        results["intermediates"][0] = np.unravel_index(results["intermediates"][0], array.shape)[-1]

    result = _finalize_results(
        results, agg, axis, expected_groups, fill_value=fill_value, reindex=reindex
    )
    return result


def _normalize_indexes(array: DaskArray, flatblocks, blkshape) -> tuple:
    """
    .blocks accessor can only accept one iterable at a time,
    but can handle multiple slices.
    To minimize tasks and layers, we normalize to produce slices
    along as many axes as possible, and then repeatedly apply
    any remaining iterables in a loop.

    TODO: move this upstream
    """
    unraveled = np.unravel_index(flatblocks, blkshape)

    normalized: list[int | slice | list[int]] = []
    for ax, idx in enumerate(unraveled):
        i = _unique(idx).squeeze()
        if i.ndim == 0:
            normalized.append(i.item())
        else:
            if np.array_equal(i, np.arange(blkshape[ax])):
                normalized.append(slice(None))
            elif np.array_equal(i, np.arange(i[0], i[-1] + 1)):
                normalized.append(slice(i[0], i[-1] + 1))
            else:
                normalized.append(list(i))
    full_normalized = (slice(None),) * (array.ndim - len(normalized)) + tuple(normalized)

    # has no iterables
    noiter = list(i if not hasattr(i, "__len__") else slice(None) for i in full_normalized)
    # has all iterables
    alliter = {ax: i for ax, i in enumerate(full_normalized) if hasattr(i, "__len__")}

    mesh = dict(zip(alliter.keys(), np.ix_(*alliter.values())))

    full_tuple = tuple(i if ax not in mesh else mesh[ax] for ax, i in enumerate(noiter))

    return full_tuple


def subset_to_blocks(
    array: DaskArray, flatblocks: Sequence[int], blkshape: tuple[int] | None = None
) -> DaskArray:
    """
    Advanced indexing of .blocks such that we always get a regular array back.

    Parameters
    ----------
    array : dask.array
    flatblocks : flat indices of blocks to extract
    blkshape : shape of blocks with which to unravel flatblocks

    Returns
    -------
    dask.array
    """
    import dask.array
    from dask.array.slicing import normalize_index
    from dask.base import tokenize
    from dask.highlevelgraph import HighLevelGraph

    if blkshape is None:
        blkshape = array.blocks.shape

    index = _normalize_indexes(array, flatblocks, blkshape)

    if all(not isinstance(i, np.ndarray) and i == slice(None) for i in index):
        return array

    # These rest is copied from dask.array.core.py with slight modifications
    index = normalize_index(index, array.numblocks)
    index = tuple(slice(k, k + 1) if isinstance(k, Integral) else k for k in index)

    name = "blocks-" + tokenize(array, index)
    new_keys = array._key_array[index]

    squeezed = tuple(np.squeeze(i) if isinstance(i, np.ndarray) else i for i in index)
    chunks = tuple(tuple(np.array(c)[i].tolist()) for c, i in zip(array.chunks, squeezed))

    keys = itertools.product(*(range(len(c)) for c in chunks))
    layer = {(name,) + key: tuple(new_keys[key].tolist()) for key in keys}
    graph = HighLevelGraph.from_collections(name, layer, dependencies=[array])

    return dask.array.Array(graph, name, chunks, meta=array)


def _extract_unknown_groups(reduced, dtype) -> tuple[DaskArray]:
    import dask.array
    from dask.highlevelgraph import HighLevelGraph

    layer: dict[tuple, tuple] = {}
    groups_token = f"group-{reduced.name}"
    first_block = reduced.ndim * (0,)
    layer[(groups_token, *first_block)] = (
        operator.getitem,
        (reduced.name, *first_block),
        "groups",
    )
    groups: tuple[DaskArray] = (
        dask.array.Array(
            HighLevelGraph.from_collections(groups_token, layer, dependencies=[reduced]),
            groups_token,
            chunks=((np.nan,),),
            meta=np.array([], dtype=dtype),
        ),
    )

    return groups


def dask_groupby_agg(
    array: DaskArray,
    by: T_By,
    agg: Aggregation,
    expected_groups: T_ExpectIndexOpt,
    axis: T_Axes = (),
    fill_value: Any = None,
    method: T_Method = "map-reduce",
    reindex: bool = False,
    engine: T_Engine = "numpy",
    sort: bool = True,
    chunks_cohorts=None,
) -> tuple[DaskArray, tuple[np.ndarray | DaskArray]]:
    import dask.array
    from dask.array.core import slices_from_chunks

    # I think _tree_reduce expects this
    assert isinstance(axis, Sequence)
    assert all(ax >= 0 for ax in axis)

    inds = tuple(range(array.ndim))
    name = f"groupby_{agg.name}"
    token = dask.base.tokenize(array, by, agg, expected_groups, axis)

    if expected_groups is None and reindex:
        expected_groups = _get_expected_groups(by, sort=sort)
    if method == "cohorts":
        assert reindex is False

    by_input = by

    # Unifying chunks is necessary for argreductions.
    # We need to rechunk before zipping up with the index
    # let's always do it anyway
    if not is_duck_dask_array(by):
        # chunk numpy arrays like the input array
        # This removes an extra rechunk-merge layer that would be
        # added otherwise
        chunks = tuple(array.chunks[ax] if by.shape[ax] != 1 else (1,) for ax in range(-by.ndim, 0))

        by = dask.array.from_array(by, chunks=chunks)
    _, (array, by) = dask.array.unify_chunks(array, inds, by, inds[-by.ndim :])

    # preprocess the array:
    #   - for argreductions, this zips the index together with the array block
    #   - not necessary for blockwise with argreductions
    #   - if this is needed later, we can fix this then
    if agg.preprocess and method != "blockwise":
        array = agg.preprocess(array, axis=axis)

    # 1. We first apply the groupby-reduction blockwise to generate "intermediates"
    # 2. These intermediate results are combined to generate the final result using a
    #    "map-reduce" or "tree reduction" approach.
    #    There are two ways:
    #    a. "_simple_combine": Where it makes sense, we tree-reduce the reduction,
    #        NOT the groupby-reduction for a speed boost. This is what xhistogram does (effectively),
    #        It requires that all blocks contain all groups after the initial blockwise step (1) i.e.
    #        reindex=True, and we must know expected_groups
    #    b. "_grouped_combine": A more general solution where we tree-reduce the groupby reduction.
    #       This allows us to discover groups at compute time, support argreductions, lower intermediate
    #       memory usage (but method="cohorts" would also work to reduce memory in some cases)
    do_simple_combine = not _is_arg_reduction(agg)

    if method == "blockwise":
        #  use the "non dask" code path, but applied blockwise
        blockwise_method = partial(
            _reduce_blockwise, agg=agg, fill_value=fill_value, reindex=reindex
        )
    else:
        # choose `chunk_reduce` or `chunk_argreduce`
        blockwise_method = partial(
            _get_chunk_reduction(agg.reduction_type),
            func=agg.chunk,
            fill_value=agg.fill_value["intermediate"],
            dtype=agg.dtype["intermediate"],
            reindex=reindex,
        )
        if do_simple_combine:
            # Add a dummy dimension that then gets reduced over
            blockwise_method = tlz.compose(_expand_dims, blockwise_method)

    # apply reduction on chunk
    intermediate = dask.array.blockwise(
        partial(
            blockwise_method,
            axis=axis,
            expected_groups=expected_groups if reindex else None,
            engine=engine,
            sort=sort,
        ),
        # output indices are the same as input indices
        # Unlike xhistogram, we don't always know what the size of the group
        # dimension will be unless reindex=True
        inds,
        array,
        inds,
        by,
        inds[-by.ndim :],
        concatenate=False,
        dtype=array.dtype,  # this is purely for show
        meta=array._meta,
        align_arrays=False,
        name=f"{name}-chunk-{token}",
    )

    group_chunks: tuple[tuple[int | float, ...]]

    if method in ["map-reduce", "cohorts"]:
        combine: Callable[..., IntermediateDict]
        if do_simple_combine:
            combine = partial(_simple_combine, reindex=reindex)
            combine_name = "simple-combine"
        else:
            combine = partial(_grouped_combine, engine=engine, sort=sort)
            combine_name = "grouped-combine"

        tree_reduce = partial(
            dask.array.reductions._tree_reduce,
            name=f"{name}-reduce-{method}-{combine_name}",
            dtype=array.dtype,
            axis=axis,
            keepdims=True,
            concatenate=False,
        )
        aggregate = partial(_aggregate, combine=combine, agg=agg, fill_value=fill_value)

        # Each chunk of `reduced`` is really a dict mapping
        # 1. reduction name to array
        # 2. "groups" to an array of group labels
        # Note: it does not make sense to interpret axis relative to
        # shape of intermediate results after the blockwise call
        if method == "map-reduce":
            reduced = tree_reduce(
                intermediate,
                combine=partial(combine, agg=agg),
                aggregate=partial(aggregate, expected_groups=expected_groups, reindex=reindex),
            )
            if is_duck_dask_array(by_input) and expected_groups is None:
                groups = _extract_unknown_groups(reduced, dtype=by.dtype)
                group_chunks = ((np.nan,),)
            else:
                if expected_groups is None:
                    expected_groups_ = _get_expected_groups(by_input, sort=sort)
                else:
                    expected_groups_ = expected_groups
                groups = (expected_groups_.to_numpy(),)
                group_chunks = ((len(expected_groups_),),)

        elif method == "cohorts":
            chunks_cohorts = find_group_cohorts(
                by_input, [array.chunks[ax] for ax in axis], merge=True
            )
            reduced_ = []
            groups_ = []
            for blks, cohort in chunks_cohorts.items():
                index = pd.Index(cohort)
                subset = subset_to_blocks(intermediate, blks, array.blocks.shape[-len(axis) :])
                reindexed = dask.array.map_blocks(
                    reindex_intermediates, subset, agg=agg, unique_groups=index, meta=subset._meta
                )
                # now that we have reindexed, we can set reindex=True explicitlly
                reduced_.append(
                    tree_reduce(
                        reindexed,
                        combine=partial(combine, agg=agg, reindex=True),
                        aggregate=partial(aggregate, expected_groups=index, reindex=True),
                    )
                )
                # This is done because pandas promotes to 64-bit types when an Index is created
                # So we use the index to generate the return value for consistency with "map-reduce"
                # This is important on windows
                groups_.append(index.values)

            reduced = dask.array.concatenate(reduced_, axis=-1)
            groups = (np.concatenate(groups_),)
            group_chunks = (tuple(len(cohort) for cohort in groups_),)

    elif method == "blockwise":
        reduced = intermediate
        if reindex:
            if TYPE_CHECKING:
                assert expected_groups is not None
            # TODO: we could have `expected_groups` be a dask array with appropriate chunks
            # for now, we have a numpy array that is interpreted as listing all group labels
            # that are present in every chunk
            groups = (expected_groups,)
            group_chunks = ((len(expected_groups),),)
        else:
            # Here one input chunk → one output chunks
            # find number of groups in each chunk, this is needed for output chunks
            # along the reduced axis
            # TODO: this logic is very specialized for the resampling case
            slices = slices_from_chunks(tuple(array.chunks[ax] for ax in axis))
            groups_in_block = tuple(_unique(by_input[slc]) for slc in slices)
            groups = (np.concatenate(groups_in_block),)
            ngroups_per_block = tuple(len(grp) for grp in groups_in_block)
            group_chunks = (ngroups_per_block,)
    else:
        raise ValueError(f"Unknown method={method}.")

    out_inds = inds[: -len(axis)] + (inds[-1],)
    output_chunks = reduced.chunks[: -len(axis)] + group_chunks
    if method == "blockwise" and len(axis) > 1:
        # The final results are available but the blocks along axes
        # need to be reshaped to axis=-1
        # I don't know that this is possible with blockwise
        # All other code paths benefit from an unmaterialized Blockwise layer
        reduced = _collapse_blocks_along_axes(reduced, axis, group_chunks)

    # Can't use map_blocks because it forces concatenate=True along drop_axes,
    result = dask.array.blockwise(
        _extract_result,
        out_inds,
        reduced,
        inds,
        adjust_chunks=dict(zip(out_inds, output_chunks)),
        dtype=agg.dtype["final"],
        key=agg.name,
        name=f"{name}-{token}",
        concatenate=False,
    )

    return (result, groups)


def _collapse_blocks_along_axes(reduced: DaskArray, axis: T_Axes, group_chunks) -> DaskArray:
    import dask.array
    from dask.highlevelgraph import HighLevelGraph

    nblocks = tuple(reduced.numblocks[ax] for ax in axis)
    output_chunks = reduced.chunks[: -len(axis)] + ((1,) * (len(axis) - 1),) + group_chunks

    # extract results from the dict
    ochunks = tuple(range(len(chunks_v)) for chunks_v in output_chunks)
    layer2: dict[tuple, tuple] = {}
    name = f"reshape-{reduced.name}"

    for ochunk in itertools.product(*ochunks):
        inchunk = ochunk[: -len(axis)] + np.unravel_index(ochunk[-1], nblocks)
        layer2[(name, *ochunk)] = (reduced.name, *inchunk)

    return dask.array.Array(
        HighLevelGraph.from_collections(name, layer2, dependencies=[reduced]),
        name,
        chunks=output_chunks,
        dtype=reduced.dtype,
    )


def _extract_result(result_dict: FinalResultsDict, key) -> np.ndarray:
    from dask.array.core import deepfirst

    # deepfirst should be not be needed here but sometimes we receive a list of dict?
    return deepfirst(result_dict)[key]


def _validate_reindex(
    reindex: bool | None,
    func,
    method: T_Method,
    expected_groups,
    any_by_dask: bool,
    is_dask_array: bool,
) -> bool:
    all_numpy = not is_dask_array and not any_by_dask
    if reindex is True and not all_numpy:
        if _is_arg_reduction(func):
            raise NotImplementedError
        if method == "cohorts" or (method == "blockwise" and not any_by_dask):
            raise ValueError(
                "reindex=True is not a valid choice for method='blockwise' or method='cohorts'."
            )
        if func in ["first", "last"]:
            raise ValueError("reindex must be None or False when func is 'first' or 'last.")

    if reindex is None:
        if all_numpy:
            return True

        if func in ["first", "last"]:
            # have to do the grouped_combine since there's no good fill_value
            reindex = False

        if method == "blockwise":
            # for grouping by dask arrays, we set reindex=True
            reindex = any_by_dask

        elif _is_arg_reduction(func):
            reindex = False

        elif method == "cohorts":
            reindex = False

        elif method == "map-reduce":
            if expected_groups is None and any_by_dask:
                reindex = False
            else:
                reindex = True

    assert isinstance(reindex, bool)

    return reindex


def _assert_by_is_aligned(shape: tuple[int, ...], by: T_Bys) -> None:
    assert all(b.ndim == by[0].ndim for b in by[1:])
    for idx, b in enumerate(by):
        if not all(j in [i, 1] for i, j in zip(shape[-b.ndim :], b.shape)):
            raise ValueError(
                "`array` and `by` arrays must be 'aligned' "
                "so that such that by_ is broadcastable to array.shape[-by.ndim:] "
                "for every array `by_` in `by`. "
                "Either array.shape[-by_.ndim :] == by_.shape or the only differences "
                "should be size-1 dimensions in by_."
                f"Received array of shape {shape} but "
                f"array {idx} in `by` has shape {b.shape}."
            )


@overload
def _convert_expected_groups_to_index(
    expected_groups: tuple[None, ...], isbin: Sequence[bool], sort: bool
) -> tuple[None, ...]:
    ...


@overload
def _convert_expected_groups_to_index(
    expected_groups: T_ExpectTuple, isbin: Sequence[bool], sort: bool
) -> T_ExpectIndexTuple:
    ...


def _convert_expected_groups_to_index(
    expected_groups: T_ExpectOptTuple, isbin: Sequence[bool], sort: bool
) -> T_ExpectIndexOptTuple:
    out: list[T_ExpectIndexOpt] = []
    for ex, isbin_ in zip(expected_groups, isbin):
        if isinstance(ex, pd.IntervalIndex) or (isinstance(ex, pd.Index) and not isbin_):
            if sort:
                out.append(ex.sort_values())
            else:
                out.append(ex)
        elif ex is not None:
            if isbin_:
                out.append(pd.IntervalIndex.from_breaks(ex))
            else:
                if sort:
                    ex = np.sort(ex)
                out.append(pd.Index(ex))
        else:
            assert ex is None
            out.append(None)
    return tuple(out)


def _lazy_factorize_wrapper(*by: T_By, **kwargs) -> np.ndarray:
    group_idx, *rest = factorize_(by, **kwargs)
    return group_idx


def _factorize_multiple(
    by: T_Bys,
    expected_groups: T_ExpectIndexOptTuple,
    any_by_dask: bool,
    reindex: bool,
    sort: bool = True,
) -> tuple[tuple[np.ndarray], tuple[np.ndarray, ...], tuple[int, ...]]:
    if any_by_dask:
        import dask.array

        # unifying chunks will make sure all arrays in `by` are dask arrays
        # with compatible chunks, even if there was originally a numpy array
        inds = tuple(range(by[0].ndim))
        chunks, by_ = dask.array.unify_chunks(*itertools.chain(*zip(by, (inds,) * len(by))))

        group_idx = dask.array.map_blocks(
            _lazy_factorize_wrapper,
            *by_,
            chunks=tuple(chunks.values()),
            meta=np.array((), dtype=np.int64),
            axes=(),  # always (), we offset later if necessary.
            expected_groups=expected_groups,
            fastpath=True,
            reindex=reindex,
            sort=sort,
        )

        fg, gs = [], []
        for by_, expect in zip(by, expected_groups):
            if expect is None:
                if is_duck_dask_array(by_):
                    raise ValueError(
                        "Please provide expected_groups when grouping by a dask array."
                    )

                found_group = pd.unique(by_.reshape(-1))
            else:
                found_group = expect.to_numpy()

            fg.append(found_group)
            gs.append(len(found_group))

        found_groups = tuple(fg)
        grp_shape = tuple(gs)
    else:
        group_idx, found_groups, grp_shape, ngroups, size, props = factorize_(
            by,
            axes=(),  # always (), we offset later if necessary.
            expected_groups=expected_groups,
            fastpath=True,
            reindex=reindex,
            sort=sort,
        )

    return (group_idx,), found_groups, grp_shape


@overload
def _validate_expected_groups(nby: int, expected_groups: None) -> tuple[None, ...]:
    ...


@overload
def _validate_expected_groups(nby: int, expected_groups: T_ExpectedGroups) -> T_ExpectTuple:
    ...


def _validate_expected_groups(nby: int, expected_groups: T_ExpectedGroupsOpt) -> T_ExpectOptTuple:
    if expected_groups is None:
        return (None,) * nby

    if nby == 1 and not isinstance(expected_groups, tuple):
        if isinstance(expected_groups, (pd.Index, np.ndarray)):
            return (expected_groups,)
        else:
            array = np.asarray(expected_groups)
            if np.issubdtype(array.dtype, np.integer):
                # preserve default dtypes
                # on pandas 1.5/2, on windows
                # when a list is passed
                array = array.astype(np.int64)
            return (array,)

    if nby > 1 and not isinstance(expected_groups, tuple):  # TODO: test for list
        raise ValueError(
            "When grouping by multiple variables, expected_groups must be a tuple "
            "of either arrays or objects convertible to an array (like lists). "
            "For example `expected_groups=(np.array([1, 2, 3]), ['a', 'b', 'c'])`."
            f"Received a {type(expected_groups).__name__} instead. "
            "When grouping by a single variable, you can pass an array or something "
            "convertible to an array for convenience: `expected_groups=['a', 'b', 'c']`."
        )

    if TYPE_CHECKING:
        assert isinstance(expected_groups, tuple)

    if len(expected_groups) != nby:
        raise ValueError(
            f"Must have same number of `expected_groups` (received {len(expected_groups)}) "
            f" and variables to group by (received {nby})."
        )

    return expected_groups


def _choose_engine(by, func):
    # choose numpy per default
    HAS_NUMBAGG = False  # TODO: delete
    if HAS_NUMBAGG and not _is_arg_reduction(func):
        engine = "numbagg"
    else:
        engine = "numpy"

    if not _is_arg_reduction(func) and _issorted(by):
        engine = "flox"

    return engine


def groupby_reduce(
    array: np.ndarray | DaskArray,
    *by: T_By,
    func: T_Agg,
    expected_groups: T_ExpectedGroupsOpt = None,
    sort: bool = True,
    isbin: T_IsBins = False,
    axis: T_AxesOpt = None,
    fill_value=None,
    dtype: np.typing.DTypeLike = None,
    min_count: int | None = None,
    method: T_Method = "map-reduce",
    engine: T_EngineOpt = None,
    reindex: bool | None = None,
    finalize_kwargs: dict[Any, Any] | None = None,
) -> tuple[DaskArray, Unpack[tuple[np.ndarray | DaskArray, ...]]]:  # type: ignore[misc]  # Unpack not in mypy yet
    """
    GroupBy reductions using tree reductions for dask.array

    Parameters
    ----------
    array : ndarray or DaskArray
        Array to be reduced, possibly nD
    *by : ndarray or DaskArray
        Array of labels to group over. Must be aligned with ``array`` so that
        ``array.shape[-by.ndim :] == by.shape``
    func : {"all", "any", "count", "sum", "nansum", "mean", "nanmean", \
            "max", "nanmax", "min", "nanmin", "argmax", "nanargmax", "argmin", "nanargmin", \
            "quantile", "nanquantile", "median", "nanmedian", "mode", "nanmode", \
            "first", "nanfirst", "last", "nanlast"} or Aggregation
        Single function name or an Aggregation instance
    expected_groups : (optional) Sequence
        Expected unique labels.
    isbin : bool, optional
        Are ``expected_groups`` bin edges?
    sort : bool, optional
        Whether groups should be returned in sorted order. Only applies for dask
        reductions when ``method`` is not ``"map-reduce"``. For ``"map-reduce"``, the groups
        are always sorted.
    axis : None or int or Sequence[int], optional
        If None, reduce across all dimensions of by
        Else, reduce across corresponding axes of array
        Negative integers are normalized using array.ndim
    fill_value : Any
        Value to assign when a label in ``expected_groups`` is not present.
    dtype : data-type , optional
        DType for the output. Can be anything that is accepted by ``np.dtype``.
    min_count : int, default: None
        The required number of valid values to perform the operation. If
        fewer than min_count non-NA values are present the result will be
        NA. Only used if skipna is set to True or defaults to True for the
        array's dtype.
    method : {"map-reduce", "blockwise", "cohorts", "split-reduce"}, optional
        Strategy for reduction of dask arrays only:
          * ``"map-reduce"``:
            First apply the reduction blockwise on ``array``, then
            combine a few newighbouring blocks, apply the reduction.
            Continue until finalizing. Usually, ``func`` will need
            to be an Aggregation instance for this method to work.
            Common aggregations are implemented.
          * ``"blockwise"``:
            Only reduce using blockwise and avoid aggregating blocks
            together. Useful for resampling-style reductions where group
            members are always together. If  `by` is 1D,  `array` is automatically
            rechunked so that chunk boundaries line up with group boundaries
            i.e. each block contains all members of any group present
            in that block. For nD `by`, you must make sure that all members of a group
            are present in a single block.
          * ``"cohorts"``:
            Finds group labels that tend to occur together ("cohorts"),
            indexes out cohorts and reduces that subset using "map-reduce",
            repeat for all cohorts. This works well for many time groupings
            where the group labels repeat at regular intervals like 'hour',
            'month', dayofyear' etc. Optimize chunking ``array`` for this
            method by first rechunking using ``rechunk_for_cohorts``
            (for 1D ``by`` only).
          * ``"split-reduce"``:
            Same as "cohorts" and will be removed soon.
<<<<<<< HEAD
    engine : {None, "flox", "numpy", "numba"}, optional
=======
    engine : {"flox", "numpy", "numba", "numbagg"}, optional
>>>>>>> 9f82e19d
        Algorithm to compute the groupby reduction on non-dask arrays and on each dask chunk:
          * ``"numpy"``:
            Use the vectorized implementations in ``numpy_groupies.aggregate_numpy``.
            This is the default choice because it works for most array types.
          * ``"flox"``:
            Use an internal implementation where the data is sorted so that
            all members of a group occur sequentially, and then numpy.ufunc.reduceat
            is to used for the reduction. This will fall back to ``numpy_groupies.aggregate_numpy``
            for a reduction that is not yet implemented.
          * ``"numba"``:
            Use the implementations in ``numpy_groupies.aggregate_numba``.
          * ``"numbagg"``:
            Use the reductions supported by ``numbagg.grouped``. This will fall back to ``numpy_groupies.aggregate_numpy``
            for a reduction that is not yet implemented.
    reindex : bool, optional
        Whether to "reindex" the blockwise results to ``expected_groups`` (possibly automatically detected).
        If True, the intermediate result of the blockwise groupby-reduction has a value for all expected groups,
        and the final result is a simple reduction of those intermediates. In nearly all cases, this is a significant
        boost in computation speed. For cases like time grouping, this may result in large intermediates relative to the
        original block size. Avoid that by using ``method="cohorts"``. By default, it is turned off for argreductions.
    finalize_kwargs : dict, optional
        Kwargs passed to finalize the reduction such as ``ddof`` for var, std or ``q`` for quantile.

    Returns
    -------
    result
        Aggregated result
    *groups
        Group labels

    See Also
    --------
    xarray.xarray_reduce
    """

    if func == "quantile" and (finalize_kwargs is None or "q" not in finalize_kwargs):
        raise ValueError("Please pass `q` for quantile calculations.")

    bys: T_Bys = tuple(np.asarray(b) if not is_duck_array(b) else b for b in by)

    if engine == "flox" and _is_arg_reduction(func):
        raise NotImplementedError(
            "argreductions not supported for engine='flox' yet."
            "Try engine='numpy' or engine='numba' instead."
        )

<<<<<<< HEAD
=======
    if engine == "numbagg" and dtype is not None:
        raise NotImplementedError(
            "numbagg does not support the `dtype` kwarg. Either cast your "
            "input arguments to `dtype` or use a different `engine`: "
            "'flox' or 'numpy' or 'numba'. "
            "See https://github.com/numbagg/numbagg/issues/121."
        )

    if func == "quantile" and (finalize_kwargs is None or "q" not in finalize_kwargs):
        raise ValueError("Please pass `q` for quantile calculations.")

    bys: T_Bys = tuple(np.asarray(b) if not is_duck_array(b) else b for b in by)
>>>>>>> 9f82e19d
    nby = len(bys)
    by_is_dask = tuple(is_duck_dask_array(b) for b in bys)
    any_by_dask = any(by_is_dask)

    if (
        engine == "numbagg"
        and _is_arg_reduction(func)
        and (any_by_dask or is_duck_dask_array(array))
    ):
        # There is only one test that fails, but I can't figure
        # out why without deep debugging.
        # just disable for now.
        # test_groupby_reduce_axis_subset_against_numpy
        # for array is 3D dask, by is 3D dask, axis=2
        # We are falling back to numpy for the arg reduction,
        # so presumably something is going wrong
        raise NotImplementedError(
            "argreductions not supported for engine='numbagg' yet."
            "Try engine='numpy' or engine='numba' instead."
        )

    if method in ["split-reduce", "cohorts"] and any_by_dask:
        raise ValueError(f"method={method!r} can only be used when grouping by numpy arrays.")

    if method == "split-reduce":
        method = "cohorts"

    reindex = _validate_reindex(
        reindex, func, method, expected_groups, any_by_dask, is_duck_dask_array(array)
    )

    if not is_duck_array(array):
        array = np.asarray(array)
    is_bool_array = np.issubdtype(array.dtype, bool)
    array = array.astype(int) if is_bool_array else array

    if isinstance(isbin, Sequence):
        isbins = isbin
    else:
        isbins = (isbin,) * nby

    _assert_by_is_aligned(array.shape, bys)

    expected_groups = _validate_expected_groups(nby, expected_groups)

    for idx, (expect, is_dask) in enumerate(zip(expected_groups, by_is_dask)):
        if is_dask and (reindex or nby > 1) and expect is None:
            raise ValueError(
                f"`expected_groups` for array {idx} in `by` cannot be None since it is a dask.array."
            )

    # We convert to pd.Index since that lets us know if we are binning or not
    # (pd.IntervalIndex or not)
    expected_groups = _convert_expected_groups_to_index(expected_groups, isbins, sort)

    # Don't factorize "early only when
    # grouping by dask arrays, and not having expected_groups
    factorize_early = not (
        # can't do it if we are grouping by dask array but don't have expected_groups
        any(is_dask and ex_ is None for is_dask, ex_ in zip(by_is_dask, expected_groups))
    )
    if factorize_early:
        bys, final_groups, grp_shape = _factorize_multiple(
            bys,
            expected_groups,
            any_by_dask=any_by_dask,
            # This is the only way it makes sense I think.
            # reindex controls what's actually allocated in chunk_reduce
            # At this point, we care about an accurate conversion to codes.
            reindex=True,
            sort=sort,
        )
        expected_groups = (pd.RangeIndex(math.prod(grp_shape)),)

    assert len(bys) == 1
    (by_,) = bys
    (expected_groups,) = expected_groups

    if axis is None:
        axis_ = tuple(array.ndim + np.arange(-by_.ndim, 0))
    else:
        # TODO: How come this function doesn't exist according to mypy?
        axis_ = np.core.numeric.normalize_axis_tuple(axis, array.ndim)  # type: ignore
    nax = len(axis_)

    has_dask = is_duck_dask_array(array) or is_duck_dask_array(by_)

    if _is_first_last_reduction(func):
        if has_dask and nax != 1:
            raise ValueError(
                "For dask arrays: first, last, nanfirst, nanlast reductions are "
                "only supported along a single axis. Please reshape appropriately."
            )

        elif nax not in [1, by_.ndim]:
            raise ValueError(
                "first, last, nanfirst, nanlast reductions are only supported "
                "along a single axis or when reducing across all dimensions of `by`."
            )

    # TODO: make sure expected_groups is unique
    if nax == 1 and by_.ndim > 1 and expected_groups is None:
        if not any_by_dask:
            expected_groups = _get_expected_groups(by_, sort)
        else:
            # When we reduce along all axes, we are guaranteed to see all
            # groups in the final combine stage, so everything works.
            # This is not necessarily true when reducing along a subset of axes
            # (of by)
            # TODO: Does this depend on chunking of by?
            # For e.g., we could relax this if there is only one chunk along all
            # by dim != axis?
            raise NotImplementedError(
                "Please provide ``expected_groups`` when not reducing along all axes."
            )

    assert nax <= by_.ndim
    if nax < by_.ndim:
        by_ = _move_reduce_dims_to_end(by_, tuple(-array.ndim + ax + by_.ndim for ax in axis_))
        array = _move_reduce_dims_to_end(array, axis_)
        axis_ = tuple(array.ndim + np.arange(-nax, 0))
        nax = len(axis_)

    # When axis is a subset of possible values; then npg will
    # apply it to groups that don't exist along a particular axis (for e.g.)
    # since these count as a group that is absent. thoo!
    # fill_value applies to all-NaN groups as well as labels in expected_groups that are not found.
    #     The only way to do this consistently is mask out using min_count
    #     Consider np.sum([np.nan]) = np.nan, np.nansum([np.nan]) = 0
    if min_count is None:
        if nax < by_.ndim or fill_value is not None:
            min_count_: int = 1
        else:
            min_count_ = 0
    else:
        min_count_ = min_count

    # TODO: set in xarray?
    if min_count_ > 0 and func in ["nansum", "nanprod"] and fill_value is None:
        # nansum, nanprod have fill_value=0, 1
        # overwrite than when min_count is set
        fill_value = np.nan

    kwargs = dict(axis=axis_, fill_value=fill_value, engine=engine)
    agg = _initialize_aggregation(func, dtype, array.dtype, fill_value, min_count_, finalize_kwargs)

    groups: tuple[np.ndarray | DaskArray, ...]
    if not has_dask:
        results = _reduce_blockwise(
            array, by_, agg, expected_groups=expected_groups, reindex=reindex, sort=sort, **kwargs
        )
        groups = (results["groups"],)
        result = results[agg.name]

    else:
        if TYPE_CHECKING:
            # TODO: How else to narrow that array.chunks is there?
            assert isinstance(array, DaskArray)

        if agg.chunk[0] is None and method != "blockwise":
            raise NotImplementedError(
                f"Aggregation {agg.name!r} is only implemented for dask arrays when method='blockwise'."
                f"Received method={method!r}"
            )

        if method in ["blockwise", "cohorts"] and nax != by_.ndim:
            raise NotImplementedError(
                "Must reduce along all dimensions of `by` when method != 'map-reduce'."
                f"Received method={method!r}"
            )

        # TODO: just do this in dask_groupby_agg
        # we always need some fill_value (see above) so choose the default if needed
        if kwargs["fill_value"] is None:
            kwargs["fill_value"] = agg.fill_value[agg.name]

        partial_agg = partial(dask_groupby_agg, **kwargs)

        if method == "blockwise" and by_.ndim == 1:
            array = rechunk_for_blockwise(array, axis=-1, labels=by_)

        result, groups = partial_agg(
            array,
            by_,
            expected_groups=expected_groups,
            agg=agg,
            reindex=reindex,
            method=method,
            sort=sort,
        )

        if sort and method != "map-reduce":
            assert len(groups) == 1
            sorted_idx = np.argsort(groups[0])
            # This optimization helps specifically with resampling
            if not _issorted(sorted_idx).all():
                result = result[..., sorted_idx]
                groups = (groups[0][sorted_idx],)

    if factorize_early:
        # nan group labels are factorized to -1, and preserved
        # now we get rid of them by reindexing
        # This also handles bins with no data
        result = reindex_(
            result, from_=groups[0], to=expected_groups, fill_value=fill_value
        ).reshape(result.shape[:-1] + grp_shape)
        groups = final_groups

    if is_bool_array and (_is_minmax_reduction(func) or _is_first_last_reduction(func)):
        result = result.astype(bool)
    return (result, *groups)  # type: ignore[return-value]  # Unpack not in mypy yet<|MERGE_RESOLUTION|>--- conflicted
+++ resolved
@@ -69,12 +69,8 @@
     T_AxesOpt = Union[T_Axis, T_Axes, None]
     T_Dtypes = Union[np.typing.DTypeLike, Sequence[np.typing.DTypeLike], None]
     T_FillValues = Union[np.typing.ArrayLike, Sequence[np.typing.ArrayLike], None]
-<<<<<<< HEAD
-    T_Engine = Literal["flox", "numpy", "numba"]
+    T_Engine = Literal["flox", "numpy", "numba", "numbagg"]
     T_EngineOpt = None | T_Engine
-=======
-    T_Engine = Literal["flox", "numpy", "numba", "numbagg"]
->>>>>>> 9f82e19d
     T_Method = Literal["map-reduce", "blockwise", "cohorts"]
     T_IsBins = Union[bool | Sequence[bool]]
 
@@ -1769,8 +1765,8 @@
 
 
 def _choose_engine(by, func):
+    # TODO: dtype for numbagg!
     # choose numpy per default
-    HAS_NUMBAGG = False  # TODO: delete
     if HAS_NUMBAGG and not _is_arg_reduction(func):
         engine = "numbagg"
     else:
@@ -1860,11 +1856,7 @@
             (for 1D ``by`` only).
           * ``"split-reduce"``:
             Same as "cohorts" and will be removed soon.
-<<<<<<< HEAD
-    engine : {None, "flox", "numpy", "numba"}, optional
-=======
     engine : {"flox", "numpy", "numba", "numbagg"}, optional
->>>>>>> 9f82e19d
         Algorithm to compute the groupby reduction on non-dask arrays and on each dask chunk:
           * ``"numpy"``:
             Use the vectorized implementations in ``numpy_groupies.aggregate_numpy``.
@@ -1903,16 +1895,12 @@
     if func == "quantile" and (finalize_kwargs is None or "q" not in finalize_kwargs):
         raise ValueError("Please pass `q` for quantile calculations.")
 
-    bys: T_Bys = tuple(np.asarray(b) if not is_duck_array(b) else b for b in by)
-
     if engine == "flox" and _is_arg_reduction(func):
         raise NotImplementedError(
             "argreductions not supported for engine='flox' yet."
             "Try engine='numpy' or engine='numba' instead."
         )
 
-<<<<<<< HEAD
-=======
     if engine == "numbagg" and dtype is not None:
         raise NotImplementedError(
             "numbagg does not support the `dtype` kwarg. Either cast your "
@@ -1925,7 +1913,6 @@
         raise ValueError("Please pass `q` for quantile calculations.")
 
     bys: T_Bys = tuple(np.asarray(b) if not is_duck_array(b) else b for b in by)
->>>>>>> 9f82e19d
     nby = len(bys)
     by_is_dask = tuple(is_duck_dask_array(b) for b in bys)
     any_by_dask = any(by_is_dask)
