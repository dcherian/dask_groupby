from __future__ import annotations

import copy
import warnings
from functools import partial
from typing import TYPE_CHECKING, Any, Callable, TypedDict

import numpy as np
from numpy.typing import DTypeLike

from . import aggregate_flox, aggregate_npg, xrutils
from . import xrdtypes as dtypes

if TYPE_CHECKING:
    FuncTuple = tuple[Callable | str, ...]


def _is_arg_reduction(func: str | Aggregation) -> bool:
    if isinstance(func, str) and func in ["argmin", "argmax", "nanargmax", "nanargmin"]:
        return True
    if isinstance(func, Aggregation) and func.reduction_type == "argreduce":
        return True
    return False


class AggDtypeInit(TypedDict):
    final: DTypeLike | None
    intermediate: tuple[DTypeLike, ...]


class AggDtype(TypedDict):
    final: np.dtype
    numpy: tuple[np.dtype | type[np.intp], ...]
    intermediate: tuple[np.dtype | type[np.intp], ...]


def get_npg_aggregation(func, *, engine):
    try:
        method_ = getattr(aggregate_npg, func)
        method = partial(method_, engine=engine)
    except AttributeError:
        aggregate = aggregate_npg._get_aggregate(engine).aggregate
        method = partial(aggregate, func=func)
    return method


def generic_aggregate(
    group_idx,
    array,
    *,
    engine: str,
    func: str,
    axis=-1,
    size=None,
    fill_value=None,
    dtype=None,
    **kwargs,
):
    if engine == "flox":
        try:
            method = getattr(aggregate_flox, func)
        except AttributeError:
            method = get_npg_aggregation(func, engine="numpy")

<<<<<<< HEAD
    elif engine == "numbagg":
        from . import aggregate_numbagg

        try:
            method = getattr(aggregate_numbagg, func)
        except AttributeError:
            method = get_npg_aggregation(func, engine="numpy")

=======
>>>>>>> 68b122e4
    elif engine in ["numpy", "numba"]:
        method = get_npg_aggregation(func, engine=engine)

    else:
        raise ValueError(
            f"Expected engine to be one of ['flox', 'numpy', 'numba', 'numbagg']. Received {engine} instead."
        )

    group_idx = np.asarray(group_idx, like=array)

    with warnings.catch_warnings():
        warnings.filterwarnings("ignore", r"All-NaN (slice|axis) encountered")
        result = method(
            group_idx, array, axis=axis, size=size, fill_value=fill_value, dtype=dtype, **kwargs
        )
    return result


def _normalize_dtype(dtype: DTypeLike, array_dtype: np.dtype, fill_value=None) -> np.dtype:
    if dtype is None:
        dtype = array_dtype
    if dtype is np.floating:
        # mean, std, var always result in floating
        # but we preserve the array's dtype if it is floating
        if array_dtype.kind in "fcmM":
            dtype = array_dtype
        else:
            dtype = np.dtype("float64")
    elif not isinstance(dtype, np.dtype):
        dtype = np.dtype(dtype)
    if fill_value not in [None, dtypes.INF, dtypes.NINF, dtypes.NA]:
        dtype = np.result_type(dtype, fill_value)
    return dtype


def _get_fill_value(dtype, fill_value):
    """Returns dtype appropriate infinity. Returns +Inf equivalent for None."""
    if fill_value == dtypes.INF or fill_value is None:
        return dtypes.get_pos_infinity(dtype, max_for_int=True)
    if fill_value == dtypes.NINF:
        return dtypes.get_neg_infinity(dtype, min_for_int=True)
    if fill_value == dtypes.NA:
        if np.issubdtype(dtype, np.floating):
            return np.nan
        # This is madness, but npg checks that fill_value is compatible
        # with array dtype even if the fill_value is never used.
        elif np.issubdtype(dtype, np.integer):
            return dtypes.get_neg_infinity(dtype, min_for_int=True)
        else:
            return None
    return fill_value


def _atleast_1d(inp):
    if xrutils.is_scalar(inp):
        inp = (inp,)
    return inp


class Aggregation:
    def __init__(
        self,
        name,
        *,
        numpy: str | FuncTuple | None = None,
        chunk: str | FuncTuple | None,
        combine: str | FuncTuple | None,
        preprocess: Callable | None = None,
        aggregate: Callable | None = None,
        finalize: Callable | None = None,
        fill_value=None,
        final_fill_value=dtypes.NA,
        dtypes=None,
        final_dtype: DTypeLike | None = None,
        reduction_type="reduce",
    ):
        """
        Blueprint for computing grouped aggregations.

        See aggregations.py for examples on how to specify reductions.

        Attributes
        ----------
        name : str
            Name of reduction.
        numpy : str or callable, optional
            Reduction function applied to numpy inputs. This function should
            compute the grouped reduction and must have a specific signature.
            If string, these must be "native" reductions implemented by the backend
            engines (numpy_groupies, flox, numbagg). If None, will be set to ``name``.
        chunk : None or str or tuple of str or callable or tuple of callable
            For dask inputs only. Either a single function or a list of
            functions to be applied blockwise on the input dask array. If None, will raise
            an error for dask inputs.
        combine : None or str or tuple of str or callbe or tuple of callable
            For dask inputs only. Functions applied when combining intermediate
            results from the blockwise stage (see ``chunk``). If None, will raise an error
            for dask inputs.
        finalize : callable
            For dask inputs only. Function that combines intermediate results to compute
            final result.
        preprocess : callable
            For dask inputs only. Preprocess inputs before ``chunk`` stage.
        reduction_type : {"reduce", "argreduce"}
            Type of reduction.
        fill_value : number or tuple(number), optional
            Value to use when a group has no members. If single value will be converted
            to tuple of same length as chunk. If appropriate, provide a different fill_value
            per reduction in ``chunk`` as a tuple.
        final_fill_value : optional
            fill_value for final result.
        dtypes : DType or tuple(DType), optional
            dtypes for intermediate results. If single value, will be converted to a tuple
            of same length as chunk. If appropriate, provide a different fill_value
            per reduction in ``chunk`` as a tuple.
        final_dtype : DType, optional
            DType for output. By default, uses dtype of array being reduced.
        """
        self.name = name
        # preprocess before blockwise
        self.preprocess = preprocess
        # Use "chunk_reduce" or "chunk_argreduce"
        self.reduction_type = reduction_type
        self.numpy: FuncTuple = (numpy,) if numpy else (self.name,)
        # initialize blockwise reduction
        self.chunk: FuncTuple = _atleast_1d(chunk)
        # how to aggregate results after first round of reduction
        self.combine: FuncTuple = _atleast_1d(combine)
        # simpler reductions used with the "simple combine" algorithm
        self.simple_combine: tuple[Callable, ...] = ()
        # final aggregation
        self.aggregate: Callable | str = aggregate if aggregate else self.combine[0]
        # finalize results (see mean)
        self.finalize: Callable | None = finalize

        self.fill_value = {}
        # This is used for the final reindexing
        self.fill_value[name] = final_fill_value
        # Aggregation.fill_value is used to reindex to group labels
        # at the *intermediate* step.
        # They should make sense when aggregated together with results from other blocks
        self.fill_value["intermediate"] = self._normalize_dtype_fill_value(fill_value, "fill_value")

        self.dtype_init: AggDtypeInit = {
            "final": final_dtype,
            "intermediate": self._normalize_dtype_fill_value(dtypes, "dtype"),
        }
        self.dtype: AggDtype = None  # type: ignore

        # The following are set by _initialize_aggregation
        self.finalize_kwargs: dict[Any, Any] = {}
        self.min_count: int = 0

    def _normalize_dtype_fill_value(self, value, name):
        value = _atleast_1d(value)
        if len(value) == 1 and len(value) < len(self.chunk):
            value = value * len(self.chunk)
        if len(value) != len(self.chunk):
            raise ValueError(f"Bad {name} specified for Aggregation {name}.")
        return value

    def __dask_tokenize__(self):
        return (
            Aggregation,
            self.name,
            self.preprocess,
            self.reduction_type,
            self.numpy,
            self.chunk,
            self.combine,
            self.aggregate,
            self.finalize,
            self.fill_value,
            self.dtype,
        )

    def __repr__(self) -> str:
        return "\n".join(
            (
                f"{self.name!r}, fill: {self.fill_value.values()!r}, dtype: {self.dtype}",
                f"chunk: {self.chunk!r}",
                f"combine: {self.combine!r}",
                f"aggregate: {self.aggregate!r}",
                f"finalize: {self.finalize!r}",
                f"min_count: {self.min_count!r}",
            )
        )


count = Aggregation(
    "count",
    numpy="nanlen",
    chunk="nanlen",
    combine="sum",
    fill_value=0,
    final_fill_value=0,
    dtypes=np.intp,
    final_dtype=np.intp,
)

# note that the fill values are the result of np.func([np.nan, np.nan])
# final_fill_value is used for groups that don't exist. This is usually np.nan
sum_ = Aggregation("sum", chunk="sum", combine="sum", fill_value=0)
nansum = Aggregation("nansum", chunk="nansum", combine="sum", fill_value=0)
prod = Aggregation("prod", chunk="prod", combine="prod", fill_value=1, final_fill_value=1)
nanprod = Aggregation(
    "nanprod",
    chunk="nanprod",
    combine="prod",
    fill_value=1,
    final_fill_value=dtypes.NA,
)


def _mean_finalize(sum_, count):
    with np.errstate(invalid="ignore", divide="ignore"):
        return sum_ / count


mean = Aggregation(
    "mean",
    chunk=("sum", "nanlen"),
    combine=("sum", "sum"),
    finalize=_mean_finalize,
    fill_value=(0, 0),
    dtypes=(None, np.intp),
    final_dtype=np.floating,
)
nanmean = Aggregation(
    "nanmean",
    chunk=("nansum", "nanlen"),
    combine=("sum", "sum"),
    finalize=_mean_finalize,
    fill_value=(0, 0),
    dtypes=(None, np.intp),
    final_dtype=np.floating,
)


# TODO: fix this for complex numbers
def _var_finalize(sumsq, sum_, count, ddof=0):
    with np.errstate(invalid="ignore", divide="ignore"):
        result = (sumsq - (sum_**2 / count)) / (count - ddof)
    result[count <= ddof] = np.nan
    return result


def _std_finalize(sumsq, sum_, count, ddof=0):
    return np.sqrt(_var_finalize(sumsq, sum_, count, ddof))


# var, std always promote to float, so we set nan
var = Aggregation(
    "var",
    chunk=("sum_of_squares", "sum", "nanlen"),
    combine=("sum", "sum", "sum"),
    finalize=_var_finalize,
    fill_value=0,
    final_fill_value=np.nan,
    dtypes=(None, None, np.intp),
    final_dtype=np.floating,
)
nanvar = Aggregation(
    "nanvar",
    chunk=("nansum_of_squares", "nansum", "nanlen"),
    combine=("sum", "sum", "sum"),
    finalize=_var_finalize,
    fill_value=0,
    final_fill_value=np.nan,
    dtypes=(None, None, np.intp),
    final_dtype=np.floating,
)
std = Aggregation(
    "std",
    chunk=("sum_of_squares", "sum", "nanlen"),
    combine=("sum", "sum", "sum"),
    finalize=_std_finalize,
    fill_value=0,
    final_fill_value=np.nan,
    dtypes=(None, None, np.intp),
    final_dtype=np.floating,
)
nanstd = Aggregation(
    "nanstd",
    chunk=("nansum_of_squares", "nansum", "nanlen"),
    combine=("sum", "sum", "sum"),
    finalize=_std_finalize,
    fill_value=0,
    final_fill_value=np.nan,
    dtypes=(None, None, np.intp),
    final_dtype=np.floating,
)


min_ = Aggregation("min", chunk="min", combine="min", fill_value=dtypes.INF)
nanmin = Aggregation("nanmin", chunk="nanmin", combine="nanmin", fill_value=np.nan)
max_ = Aggregation("max", chunk="max", combine="max", fill_value=dtypes.NINF)
nanmax = Aggregation("nanmax", chunk="nanmax", combine="nanmax", fill_value=np.nan)


def argreduce_preprocess(array, axis):
    """Returns a tuple of array, index along axis.

    Copied from dask.array.chunk.argtopk_preprocess
    """
    import dask.array
    import numpy as np

    # TODO: arg reductions along multiple axes seems weird.
    assert len(axis) == 1
    axis = axis[0]

    idx = dask.array.arange(array.shape[axis], chunks=array.chunks[axis], dtype=np.intp)
    # broadcast (TODO: is this needed?)
    idx = idx[tuple(slice(None) if i == axis else np.newaxis for i in range(array.ndim))]

    def _zip_index(array_, idx_):
        return (array_, idx_)

    return dask.array.map_blocks(
        _zip_index,
        array,
        idx,
        dtype=array.dtype,
        meta=array._meta,
        name="groupby-argreduce-preprocess",
    )


def _pick_second(*x):
    return x[1]


argmax = Aggregation(
    "argmax",
    preprocess=argreduce_preprocess,
    chunk=("max", "argmax"),  # order is important
    combine=("max", "argmax"),
    reduction_type="argreduce",
    fill_value=(dtypes.NINF, 0),
    final_fill_value=-1,
    finalize=_pick_second,
    dtypes=(None, np.intp),
    final_dtype=np.intp,
)

argmin = Aggregation(
    "argmin",
    preprocess=argreduce_preprocess,
    chunk=("min", "argmin"),  # order is important
    combine=("min", "argmin"),
    reduction_type="argreduce",
    fill_value=(dtypes.INF, 0),
    final_fill_value=-1,
    finalize=_pick_second,
    dtypes=(None, np.intp),
    final_dtype=np.intp,
)

nanargmax = Aggregation(
    "nanargmax",
    preprocess=argreduce_preprocess,
    chunk=("nanmax", "nanargmax"),  # order is important
    combine=("max", "argmax"),
    reduction_type="argreduce",
    fill_value=(dtypes.NINF, 0),
    final_fill_value=-1,
    finalize=_pick_second,
    dtypes=(None, np.intp),
    final_dtype=np.intp,
)

nanargmin = Aggregation(
    "nanargmin",
    preprocess=argreduce_preprocess,
    chunk=("nanmin", "nanargmin"),  # order is important
    combine=("min", "argmin"),
    reduction_type="argreduce",
    fill_value=(dtypes.INF, 0),
    final_fill_value=-1,
    finalize=_pick_second,
    dtypes=(None, np.intp),
    final_dtype=np.intp,
)

first = Aggregation("first", chunk=None, combine=None, fill_value=0)
last = Aggregation("last", chunk=None, combine=None, fill_value=0)
nanfirst = Aggregation("nanfirst", chunk="nanfirst", combine="nanfirst", fill_value=np.nan)
nanlast = Aggregation("nanlast", chunk="nanlast", combine="nanlast", fill_value=np.nan)

all_ = Aggregation(
    "all",
    chunk="all",
    combine="all",
    fill_value=True,
    final_fill_value=False,
    dtypes=bool,
    final_dtype=bool,
)
any_ = Aggregation(
    "any",
    chunk="any",
    combine="any",
    fill_value=False,
    final_fill_value=False,
    dtypes=bool,
    final_dtype=bool,
)

# Support statistical quantities only blockwise
# The parallel versions will be approximate and are hard to implement!
median = Aggregation(
    name="median", fill_value=dtypes.NA, chunk=None, combine=None, final_dtype=np.float64
)
nanmedian = Aggregation(
    name="nanmedian", fill_value=dtypes.NA, chunk=None, combine=None, final_dtype=np.float64
)
quantile = Aggregation(
    name="quantile", fill_value=dtypes.NA, chunk=None, combine=None, final_dtype=np.float64
)
nanquantile = Aggregation(
    name="nanquantile", fill_value=dtypes.NA, chunk=None, combine=None, final_dtype=np.float64
)
mode = Aggregation(name="mode", fill_value=dtypes.NA, chunk=None, combine=None)
nanmode = Aggregation(name="nanmode", fill_value=dtypes.NA, chunk=None, combine=None)

aggregations = {
    "any": any_,
    "all": all_,
    "count": count,
    "sum": sum_,
    "nansum": nansum,
    "prod": prod,
    "nanprod": nanprod,
    "mean": mean,
    "nanmean": nanmean,
    "var": var,
    "nanvar": nanvar,
    "std": std,
    "nanstd": nanstd,
    "max": max_,
    "nanmax": nanmax,
    "min": min_,
    "nanmin": nanmin,
    "argmax": argmax,
    "nanargmax": nanargmax,
    "argmin": argmin,
    "nanargmin": nanargmin,
    "first": first,
    "nanfirst": nanfirst,
    "last": last,
    "nanlast": nanlast,
    "median": median,
    "nanmedian": nanmedian,
    "quantile": quantile,
    "nanquantile": nanquantile,
    "mode": mode,
    "nanmode": nanmode,
}


def _initialize_aggregation(
    func: str | Aggregation,
    dtype,
    array_dtype,
    fill_value,
    min_count: int,
    finalize_kwargs: dict[Any, Any] | None,
) -> Aggregation:
    if not isinstance(func, Aggregation):
        try:
            # TODO: need better interface
            # we set dtype, fillvalue on reduction later. so deepcopy now
            agg = copy.deepcopy(aggregations[func])
        except KeyError:
            raise NotImplementedError(f"Reduction {func!r} not implemented yet")
    elif isinstance(func, Aggregation):
        # TODO: test that func is a valid Aggregation
        agg = copy.deepcopy(func)
        func = agg.name
    else:
        raise ValueError("Bad type for func. Expected str or Aggregation")

    # np.dtype(None) == np.dtype("float64")!!!
    # so check for not None
    dtype_: np.dtype | None = (
        np.dtype(dtype) if dtype is not None and not isinstance(dtype, np.dtype) else dtype
    )

    final_dtype = _normalize_dtype(dtype_ or agg.dtype_init["final"], array_dtype, fill_value)
    agg.dtype = {
        "final": final_dtype,
        "numpy": (final_dtype,),
        "intermediate": tuple(
            _normalize_dtype(int_dtype, np.result_type(array_dtype, final_dtype), int_fv)
            if int_dtype is None
            else np.dtype(int_dtype)
            for int_dtype, int_fv in zip(
                agg.dtype_init["intermediate"], agg.fill_value["intermediate"]
            )
        ),
    }

    # Replace sentinel fill values according to dtype
    agg.fill_value["intermediate"] = tuple(
        _get_fill_value(dt, fv)
        for dt, fv in zip(agg.dtype["intermediate"], agg.fill_value["intermediate"])
    )
    agg.fill_value[func] = _get_fill_value(agg.dtype["final"], agg.fill_value[func])

    fv = fill_value if fill_value is not None else agg.fill_value[agg.name]
    if _is_arg_reduction(agg):
        # this allows us to unravel_index easily. we have to do that nearly every time.
        agg.fill_value["numpy"] = (0,)
    else:
        agg.fill_value["numpy"] = (fv,)

    if finalize_kwargs is not None:
        assert isinstance(finalize_kwargs, dict)
        agg.finalize_kwargs = finalize_kwargs

    # This is needed for the dask pathway.
    # Because we use intermediate fill_value since a group could be
    # absent in one block, but present in another block
    # We set it for numpy to get nansum, nanprod tests to pass
    # where the identity element is 0, 1
    if min_count > 0:
        agg.min_count = min_count
        agg.chunk += ("nanlen",)
        agg.numpy += ("nanlen",)
        agg.combine += ("sum",)
        agg.fill_value["intermediate"] += (0,)
        agg.fill_value["numpy"] += (0,)
        agg.dtype["intermediate"] += (np.intp,)
        agg.dtype["numpy"] += (np.intp,)
    else:
        agg.min_count = 0

    simple_combine: list[Callable] = []
    for combine in agg.combine:
        if isinstance(combine, str):
            if combine in ["nanfirst", "nanlast"]:
                simple_combine.append(getattr(xrutils, combine))
            else:
                simple_combine.append(getattr(np, combine))
        else:
            simple_combine.append(combine)

    agg.simple_combine = tuple(simple_combine)

    return agg<|MERGE_RESOLUTION|>--- conflicted
+++ resolved
@@ -62,7 +62,6 @@
         except AttributeError:
             method = get_npg_aggregation(func, engine="numpy")
 
-<<<<<<< HEAD
     elif engine == "numbagg":
         from . import aggregate_numbagg
 
@@ -71,8 +70,6 @@
         except AttributeError:
             method = get_npg_aggregation(func, engine="numpy")
 
-=======
->>>>>>> 68b122e4
     elif engine in ["numpy", "numba"]:
         method = get_npg_aggregation(func, engine=engine)
 
