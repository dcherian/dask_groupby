--- conflicted
+++ resolved
@@ -804,15 +804,9 @@
     dtype_: np.dtype | None = (
         np.dtype(dtype) if dtype is not None and not isinstance(dtype, np.dtype) else dtype
     )
-<<<<<<< HEAD
     final_dtype = dtypes._normalize_dtype(
         dtype_ or agg.dtype_init["final"], array_dtype, agg.preserves_dtype, fill_value
     )
-=======
-    final_dtype = dtypes._normalize_dtype(dtype_ or agg.dtype_init["final"], array_dtype, fill_value)
-    if not agg.preserves_dtype:
-        final_dtype = dtypes._maybe_promote_int(final_dtype)
->>>>>>> fe3614bd
     agg.dtype = {
         "user": dtype,  # Save to automatically choose an engine
         "final": final_dtype,
