# The functions defined here were copied based on the source code
# defined in xarray

import datetime
<<<<<<< HEAD
import importlib
from typing import Any, Iterable
=======
from collections.abc import Iterable
from typing import Any
>>>>>>> 68b122e4

import numpy as np
import pandas as pd
from numpy.core.multiarray import normalize_axis_index  # type: ignore[attr-defined]

try:
    import cftime
except ImportError:
    cftime = None


try:
    import dask.array

    dask_array_type = dask.array.Array
except ImportError:
    dask_array_type = ()  # type: ignore


def asarray(data, xp=np):
    return data if is_duck_array(data) else xp.asarray(data)


def is_duck_array(value: Any) -> bool:
    """Checks if value is a duck array."""
    if isinstance(value, np.ndarray):
        return True
    return (
        hasattr(value, "ndim")
        and hasattr(value, "shape")
        and hasattr(value, "dtype")
        and hasattr(value, "__array_function__")
        and hasattr(value, "__array_ufunc__")
    )


def is_dask_collection(x):
    try:
        import dask

        return dask.is_dask_collection(x)

    except ImportError:
        return False


def is_duck_dask_array(x):
    return is_duck_array(x) and is_dask_collection(x)


class ReprObject:
    """Object that prints as the given value, for use with sentinel values."""

    __slots__ = ("_value",)

    def __init__(self, value: str):
        self._value = value

    def __repr__(self) -> str:
        return self._value

    def __eq__(self, other) -> bool:
        if isinstance(other, ReprObject):
            return self._value == other._value
        return False

    def __hash__(self) -> int:
        return hash((type(self), self._value))

    def __dask_tokenize__(self):
        from dask.base import normalize_token

        return normalize_token((type(self), self._value))


def is_scalar(value: Any, include_0d: bool = True) -> bool:
    """Whether to treat a value as a scalar.

    Any non-iterable, string, or 0-D array
    """
    NON_NUMPY_SUPPORTED_ARRAY_TYPES = (dask_array_type, pd.Index)

    if include_0d:
        include_0d = getattr(value, "ndim", None) == 0
    return (
        include_0d
        or isinstance(value, (str, bytes))
        or not (
            isinstance(value, (Iterable,) + NON_NUMPY_SUPPORTED_ARRAY_TYPES)
            or hasattr(value, "__array_function__")
        )
    )


def isnull(data):
    if not is_duck_array(data):
        data = np.asarray(data)
    scalar_type = data.dtype.type
    if issubclass(scalar_type, (np.datetime64, np.timedelta64)):
        # datetime types use NaT for null
        # note: must check timedelta64 before integers, because currently
        # timedelta64 inherits from np.integer
        return np.isnat(data)
    elif issubclass(scalar_type, np.inexact):
        # float types use NaN for null
        return np.isnan(data)
    elif issubclass(scalar_type, (np.bool_, np.integer, np.character, np.void)):
        # these types cannot represent missing values
        return np.zeros_like(data, dtype=bool)
    else:
        # at this point, array should have dtype=object
        if isinstance(data, (np.ndarray, dask_array_type)):
            return pd.isnull(data)
        else:
            # Not reachable yet, but intended for use with other duck array
            # types. For full consistency with pandas, we should accept None as
            # a null value as well as NaN, but it isn't clear how to do this
            # with duck typing.
            return data != data


def datetime_to_numeric(array, offset=None, datetime_unit=None, dtype=float):
    """Convert an array containing datetime-like data to numerical values.
    Convert the datetime array to a timedelta relative to an offset.
    Parameters
    ----------
    array : array-like
        Input data
    offset : None, datetime or cftime.datetime
        Datetime offset. If None, this is set by default to the array's minimum
        value to reduce round off errors.
    datetime_unit : {None, Y, M, W, D, h, m, s, ms, us, ns, ps, fs, as}
        If not None, convert output to a given datetime unit. Note that some
        conversions are not allowed due to non-linear relationships between units.
    dtype : dtype
        Output dtype.
    Returns
    -------
    array
        Numerical representation of datetime object relative to an offset.
    Notes
    -----
    Some datetime unit conversions won't work, for example from days to years, even
    though some calendars would allow for them (e.g. no_leap). This is because there
    is no `cftime.timedelta` object.
    """
    # TODO: make this function dask-compatible?
    # Set offset to minimum if not given
    from xarray.core.duck_array_ops import _datetime_nanmin

    if offset is None:
        if array.dtype.kind in "Mm":
            offset = _datetime_nanmin(array)
        else:
            offset = array.min()

    # Compute timedelta object.
    # For np.datetime64, this can silently yield garbage due to overflow.
    # One option is to enforce 1970-01-01 as the universal offset.

    # This map_blocks call is for backwards compatibility.
    # dask == 2021.04.1 does not support subtracting object arrays
    # which is required for cftime
    if is_duck_dask_array(array) and np.issubdtype(array.dtype, object):
        array = array.map_blocks(lambda a, b: a - b, offset, meta=array._meta)
    else:
        array = array - offset

    # Scalar is converted to 0d-array
    if not hasattr(array, "dtype"):
        array = np.array(array)

    # Convert timedelta objects to float by first converting to microseconds.
    if array.dtype.kind in "O":
        return py_timedelta_to_float(array, datetime_unit or "ns").astype(dtype)

    # Convert np.NaT to np.nan
    elif array.dtype.kind in "mM":
        # Convert to specified timedelta units.
        if datetime_unit:
            array = array / np.timedelta64(1, datetime_unit)
        return np.where(isnull(array), np.nan, array.astype(dtype))


def timedelta_to_numeric(value, datetime_unit="ns", dtype=float):
    """Convert a timedelta-like object to numerical values.

    Parameters
    ----------
    value : datetime.timedelta, numpy.timedelta64, pandas.Timedelta, str
        Time delta representation.
    datetime_unit : {Y, M, W, D, h, m, s, ms, us, ns, ps, fs, as}
        The time units of the output values. Note that some conversions are not allowed due to
        non-linear relationships between units.
    dtype : type
        The output data type.

    """
    import datetime as dt

    if isinstance(value, dt.timedelta):
        out = py_timedelta_to_float(value, datetime_unit)
    elif isinstance(value, np.timedelta64):
        out = np_timedelta64_to_float(value, datetime_unit)
    elif isinstance(value, pd.Timedelta):
        out = pd_timedelta_to_float(value, datetime_unit)
    elif isinstance(value, str):
        try:
            a = pd.to_timedelta(value)
        except ValueError:
            raise ValueError(
                f"Could not convert {value!r} to timedelta64 using pandas.to_timedelta"
            )
        return py_timedelta_to_float(a, datetime_unit)
    else:
        raise TypeError(
            f"Expected value of type str, pandas.Timedelta, datetime.timedelta "
            f"or numpy.timedelta64, but received {type(value).__name__}"
        )
    return out.astype(dtype)


def _to_pytimedelta(array, unit="us"):
    return array.astype(f"timedelta64[{unit}]").astype(datetime.timedelta)


def np_timedelta64_to_float(array, datetime_unit):
    """Convert numpy.timedelta64 to float.

    Notes
    -----
    The array is first converted to microseconds, which is less likely to
    cause overflow errors.
    """
    array = array.astype("timedelta64[ns]").astype(np.float64)
    conversion_factor = np.timedelta64(1, "ns") / np.timedelta64(1, datetime_unit)
    return conversion_factor * array


def pd_timedelta_to_float(value, datetime_unit):
    """Convert pandas.Timedelta to float.

    Notes
    -----
    Built on the assumption that pandas timedelta values are in nanoseconds,
    which is also the numpy default resolution.
    """
    value = value.to_timedelta64()
    return np_timedelta64_to_float(value, datetime_unit)


def _timedelta_to_seconds(array):
    return np.reshape([a.total_seconds() for a in array.ravel()], array.shape) * 1e6


def py_timedelta_to_float(array, datetime_unit):
    """Convert a timedelta object to a float, possibly at a loss of resolution."""
    array = asarray(array)
    if is_duck_dask_array(array):
        array = array.map_blocks(_timedelta_to_seconds, meta=np.array([], dtype=np.float64))
    else:
        array = _timedelta_to_seconds(array)
    conversion_factor = np.timedelta64(1, "us") / np.timedelta64(1, datetime_unit)
    return conversion_factor * array


def _contains_cftime_datetimes(array) -> bool:
    """Check if an array contains cftime.datetime objects"""
    if cftime is None:
        return False
    else:
        if array.dtype == np.dtype("O") and array.size > 0:
            sample = array.ravel()[0]
            if is_duck_dask_array(sample):
                sample = sample.compute()
                if isinstance(sample, np.ndarray):
                    sample = sample.item()
            return isinstance(sample, cftime.datetime)
        else:
            return False


def _select_along_axis(values, idx, axis):
    other_ind = np.ix_(*[np.arange(s) for s in idx.shape])
    sl = other_ind[:axis] + (idx,) + other_ind[axis:]
    return values[sl]


def nanfirst(values, axis, keepdims=False):
    if isinstance(axis, tuple):
        (axis,) = axis
    values = np.asarray(values)
    axis = normalize_axis_index(axis, values.ndim)
    idx_first = np.argmax(~pd.isnull(values), axis=axis)
    result = _select_along_axis(values, idx_first, axis)
    if keepdims:
        return np.expand_dims(result, axis=axis)
    else:
        return result


def nanlast(values, axis, keepdims=False):
    if isinstance(axis, tuple):
        (axis,) = axis
    values = np.asarray(values)
    axis = normalize_axis_index(axis, values.ndim)
    rev = (slice(None),) * axis + (slice(None, None, -1),)
    idx_last = -1 - np.argmax(~pd.isnull(values)[rev], axis=axis)
    result = _select_along_axis(values, idx_last, axis)
    if keepdims:
        return np.expand_dims(result, axis=axis)
    else:
        return result


def module_available(module: str) -> bool:
    """Checks whether a module is installed without importing it.

    Use this for a lightweight check and lazy imports.

    Parameters
    ----------
    module : str
        Name of the module.

    Returns
    -------
    available : bool
        Whether the module is installed.
    """
    return importlib.util.find_spec(module) is not None<|MERGE_RESOLUTION|>--- conflicted
+++ resolved
@@ -2,13 +2,9 @@
 # defined in xarray
 
 import datetime
-<<<<<<< HEAD
 import importlib
-from typing import Any, Iterable
-=======
 from collections.abc import Iterable
 from typing import Any
->>>>>>> 68b122e4
 
 import numpy as np
 import pandas as pd
