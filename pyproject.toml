--- conflicted
+++ resolved
@@ -33,12 +33,8 @@
 changelog = "https://github.com/xarray-contrib/flox/releases"
 
 [project.optional-dependencies]
-<<<<<<< HEAD
-all = ["cachey", "dask", "numba", "xarray"]
+all = ["cachey", "dask", "numba", "numbagg", "xarray"]
 cupy = ["cupy>=12.1"]
-=======
-all = ["cachey", "dask", "numba", "numbagg", "xarray"]
->>>>>>> c15572ea
 test = ["netCDF4"]
 
 [build-system]
